--- conflicted
+++ resolved
@@ -20,11 +20,7 @@
 	gopkg.in/yaml.v2 v2.4.0
 	k8s.io/api v0.29.3
 	k8s.io/apimachinery v0.29.3
-<<<<<<< HEAD
-	k8s.io/apiserver v0.29.2
-=======
 	k8s.io/apiserver v0.29.3
->>>>>>> 78a873ef
 	k8s.io/client-go v0.29.3
 	k8s.io/klog/v2 v2.120.1
 	k8s.io/utils v0.0.0-20230726121419-3b25d923346b
@@ -83,7 +79,7 @@
 	gopkg.in/go-playground/assert.v1 v1.2.1 // indirect
 	gopkg.in/inf.v0 v0.9.1 // indirect
 	gopkg.in/yaml.v3 v3.0.1 // indirect
-	k8s.io/apiextensions-apiserver v0.29.2 // indirect
+	k8s.io/apiextensions-apiserver v0.29.3 // indirect
 	k8s.io/component-base v0.29.3 // indirect
 	k8s.io/kube-openapi v0.0.0-20231010175941-2dd684a91f00 // indirect
 	sigs.k8s.io/json v0.0.0-20221116044647-bc3834ca7abd // indirect
