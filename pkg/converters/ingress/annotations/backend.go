/*
Copyright 2019 The HAProxy Ingress Controller Authors.

Licensed under the Apache License, Version 2.0 (the "License");
you may not use this file except in compliance with the License.
You may obtain a copy of the License at

    http://www.apache.org/licenses/LICENSE-2.0

Unless required by applicable law or agreed to in writing, software
distributed under the License is distributed on an "AS IS" BASIS,
WITHOUT WARRANTIES OR CONDITIONS OF ANY KIND, either express or implied.
See the License for the specific language governing permissions and
limitations under the License.
*/

package annotations

import (
	"fmt"
	"net"
	"path"
	"reflect"
	"regexp"
	"slices"
	"strconv"
	"strings"

	ingtypes "github.com/jcmoraisjr/haproxy-ingress/pkg/converters/ingress/types"
	ingutils "github.com/jcmoraisjr/haproxy-ingress/pkg/converters/ingress/utils"
	convtypes "github.com/jcmoraisjr/haproxy-ingress/pkg/converters/types"
	convutils "github.com/jcmoraisjr/haproxy-ingress/pkg/converters/utils"
	hatypes "github.com/jcmoraisjr/haproxy-ingress/pkg/haproxy/types"
	"github.com/jcmoraisjr/haproxy-ingress/pkg/utils"
)

func (c *updater) buildBackendAffinity(d *backData) {
	affinity := d.mapper.Get(ingtypes.BackAffinity)
	if affinity.Source == nil {
		return
	}
	if affinity.Value != "cookie" {
		c.logger.Error("unsupported affinity type on %v: %s", affinity.Source, affinity.Value)
		return
	}
	name := d.mapper.Get(ingtypes.BackSessionCookieName).Value
	if name == "" {
		name = "INGRESSCOOKIE"
	}
	strategy := d.mapper.Get(ingtypes.BackSessionCookieStrategy)
	var strategyName string
	switch strategy.Value {
	case "insert", "rewrite", "prefix":
		strategyName = strategy.Value
	default:
		if strategy.Source != nil {
			c.logger.Warn("invalid affinity cookie strategy '%s' on %v, using 'insert' instead", strategy.Value, strategy.Source)
		}
		strategyName = "insert"
	}
	d.backend.Cookie.Name = name
	d.backend.Cookie.Strategy = strategyName
	keywords := d.mapper.Get(ingtypes.BackSessionCookieKeywords)
	keywordsValue := keywords.Value
	if strategyName == "insert" && keywordsValue == "" {
		keywordsValue = "indirect nocache httponly"
	}
	if strings.Contains(keywordsValue, "preserve") {
		// just warn, no error, for keeping backwards compatibility where "preserve" may have been used in the "keywords" section
		c.logger.Warn("session-cookie-keywords on %s contains 'preserve'; consider using 'session-cookie-preserve' instead for better dynamic update cookie persistence", keywords.Source)
	}
	domain := d.mapper.Get(ingtypes.BackSessionCookieDomain).Value
	d.backend.Cookie.Keywords = keywordsValue
	d.backend.Cookie.Domain = domain
	d.backend.Cookie.Dynamic = d.mapper.Get(ingtypes.BackSessionCookieDynamic).Bool()
	d.backend.Cookie.Preserve = d.mapper.Get(ingtypes.BackSessionCookiePreserve).Bool()
	d.backend.Cookie.SameSite = d.mapper.Get(ingtypes.BackSessionCookieSameSite).Bool()
	shared := d.mapper.Get(ingtypes.BackSessionCookieShared)
	if domain == "" {
		d.backend.Cookie.Shared = shared.Bool()
	} else if shared.Bool() {
		c.logger.Warn("ignoring '%s' configuration on %s, domain is configured as '%s', which has precedence",
			ingtypes.BackSessionCookieShared, shared.Source, domain)
	}

	cookieStrategy := d.mapper.Get(ingtypes.BackSessionCookieValue)
	switch cookieStrategy.Value {
	case "pod-uid":
		d.backend.EpCookieStrategy = hatypes.EpCookiePodUID
	case "server-name":
		d.backend.EpCookieStrategy = hatypes.EpCookieName
	default:
		c.logger.Warn("invalid session-cookie-value-strategy '%s' on %s, using 'server-name' instead", cookieStrategy.Value, cookieStrategy.Source)
		fallthrough
	case "":
		d.backend.EpCookieStrategy = hatypes.EpCookieName
	}
}

var authRequestSanitizeHeaderRegex = regexp.MustCompile(`[^a-zA-Z0-9]`)
var authRequestSrcIsVar = regexp.MustCompile(`^(proc|sess|txn|req|res)\.`)

func buildAuthRequestVarName(srcHeader string) string {
	if authRequestSrcIsVar.MatchString(srcHeader) {
		return srcHeader
	}
	sanitized := authRequestSanitizeHeaderRegex.ReplaceAllLiteralString(strings.ToLower(srcHeader), "_")
	return "req.auth_response_header." + sanitized
}

var (
	lookupHost = net.LookupHost

	validURLRegex    = regexp.MustCompile(`^[^"' ]*$`)
	validMethodRegex = regexp.MustCompile(`^([A-Za-z]+|\*)$`)
	authHeaderRegex  = regexp.MustCompile(`^[A-Za-z0-9-]+(:[^:'" ]+)?$`)
)

func (c *updater) setAuthExternal(config ConfigValueGetter, auth *hatypes.AuthExternal, url *ConfigValue) {
	// auth backend should be configured or requests should be denied
	// AlwaysDeny will be changed to false if the configuration succeed
	auth.AlwaysDeny = true

	external := c.haproxy.Global().External
	if external.IsExternal && !external.HasLua {
		c.logger.Warn("external authentication on %s needs Lua json module, install lua-json4 and enable 'external-has-lua' global config", url.Source.String())
		return
	}

	urlProto, urlHost, urlPort, urlPath, err := ingutils.ParseURL(url.Value)
	if err != nil {
		c.logger.Warn("ignoring URL on %s: %v", url.Source.String(), err)
		return
	}

	var backend *hatypes.Backend
	switch urlProto {
	case "http", "https":
		secure := urlProto == "https"
		var ipList []string
		var hostname string
		if net.ParseIP(urlHost) != nil {
			ipList = []string{urlHost}
		} else {
			var err error
			if ipList, err = lookupHost(urlHost); err != nil {
				c.logger.Warn("ignoring auth URL with an invalid domain on %s: %v", url.Source.String(), err)
				return
			}
			hostname = urlHost
		}
		port, _ := strconv.Atoi(urlPort)
		if port == 0 {
			if secure {
				port = 443
			} else {
				port = 80
			}
		}
		// TODO track
		backend = c.haproxy.Backends().AcquireAuthBackend(ipList, port, hostname)
		if secure {
			backend.Server.Secure = secure
			backend.Server.SNI = fmt.Sprintf("str(%s)", hostname)
		}
	case "service", "svc":
		if urlPort == "" {
			c.logger.Warn("skipping auth-url on %s: missing service port: %s", url.Source.String(), url.Value)
			return
		}
		ssvc := strings.Split(urlHost, "/")
		var namespace string
		name := ssvc[0]
		if len(ssvc) == 2 {
			namespace = ssvc[0]
			name = ssvc[1]
		} else if url.Source != nil {
			namespace = url.Source.Namespace
		}
		if namespace == "" {
			c.logger.Warn("skipping auth-url on %s: a globally configured auth-url is missing the namespace", url.Source.String())
			return
		}
		backend = c.haproxy.Backends().FindBackend(namespace, name, urlPort)
		if backend == nil {
			// warn was already logged in the ingress if a service couldn't be found,
			// but we still need to add a warning here because, in the current code base,
			// a valid named service can lead to a broken configuration. See ingress'
			// counterpart code.
			c.logger.Warn("skipping auth-url on %s: service '%s:%s' was not found", url.Source.String(), name, urlPort)
			return
		}
	default:
		c.logger.Warn("ignoring auth URL with an invalid protocol on %s: %s", url.Source.String(), urlProto)
		return
	}
	// TODO track
	authBackendName, err := c.haproxy.Frontend().AcquireAuthBackendName(backend.BackendID())
	if err != nil {
		// clean up and try again
		used := c.haproxy.Backends().BuildUsedAuthBackends()
		c.haproxy.Frontend().RemoveAuthBackendExcept(used)
		authBackendName, err = c.haproxy.Frontend().AcquireAuthBackendName(backend.BackendID())
		if err != nil {
			// TODO remove backend if not used elsewhere
			c.logger.Warn("ignoring auth URL on %s: %v", url.Source.String(), err)
			return
		}
	}

	m := config.Get(ingtypes.BackAuthMethod)
	method := m.Value
	if !validMethodRegex.MatchString(method) {
		c.logger.Warn("invalid request method '%s' on %s, using GET instead", method, m.Source.String())
		method = "GET"
	}

	s := config.Get(ingtypes.BackAuthSignin)
	signin := s.Value
	if signin != "" && !validURLRegex.MatchString(signin) {
		c.logger.Warn("ignoring invalid sign-in URL on %s: %s", s.Source.String(), signin)
		signin = ""
	}

	annHdrRequest := config.Get(ingtypes.BackAuthHeadersRequest).Value
	if annHdrRequest == "" {
		annHdrRequest = "-"
	}
	annHdrSucceed := config.Get(ingtypes.BackAuthHeadersSucceed).Value
	if annHdrSucceed == "" {
		annHdrSucceed = "-"
	}
	annHdrFail := config.Get(ingtypes.BackAuthHeadersFail).Value
	if annHdrFail == "" {
		annHdrFail = "-"
	}
	hdrRequest := strings.Split(annHdrRequest, ",")
	hdrSucceed := strings.Split(annHdrSucceed, ",")
	hdrFail := strings.Split(annHdrFail, ",")

	if signin != "" {
		if !reflect.DeepEqual(hdrFail, []string{"*"}) {
			c.logger.Warn("ignoring '%s' on %s due to signin (redirect) configuration", ingtypes.BackAuthHeadersFail, s.Source.String())
		}
		// `-` instructs auth-request to not terminate the transaction,
		// so HAProxy has the chance to configure the redirect.
		hdrFail = []string{"-"}
	}

	if urlPath == "" {
		urlPath = "/"
	}

	auth.AlwaysDeny = false
	auth.AuthBackendName = authBackendName
	auth.AuthPath = urlPath
	auth.Method = method
	auth.HeadersRequest = hdrRequest
	auth.HeadersSucceed = hdrSucceed
	auth.HeadersFail = hdrFail
	auth.RedirectOnFail = signin
}

func (c *updater) buildBackendAuthExternal(d *backData) {
	for _, path := range d.backend.Paths {
		config := d.mapper.GetConfig(path.Link)
		isBackend := config.Get(ingtypes.BackAuthExternalPlacement).ToLower() == "backend"
		url := config.Get(ingtypes.BackAuthURL)
		if isBackend && url.Value != "" {
			c.setAuthExternal(config, &path.AuthExternal, url)
		}
	}
}

func (c *updater) buildBackendAuthHTTP(d *backData) {
	for _, path := range d.backend.Paths {
		config := d.mapper.GetConfig(path.Link)
		authSecret := config.Get(ingtypes.BackAuthSecret)
		if authSecret.Value == "" {
			continue
		}
		secretName := authSecret.Value
		if !strings.Contains(secretName, "/") {
			secretName = authSecret.Source.Namespace + "/" + secretName
		}
		listName := strings.Replace(secretName, "/", "_", 1)
		userlist := c.haproxy.Userlists().Find(listName)
		if userlist == nil {
			userb, err := c.cache.GetPasswdSecretContent(
				authSecret.Source.Namespace,
				authSecret.Value,
				[]convtypes.TrackingRef{
					{Context: convtypes.ResourceHABackend, UniqueName: d.backend.ID},
					{Context: convtypes.ResourceHAUserlist, UniqueName: listName},
				},
			)
			if err != nil {
				c.logger.Error("error reading basic authentication on %v: %v", authSecret.Source, err)
				continue
			}
			userstr := string(userb)
			users, errs := extractUserlist(authSecret.Source.Name, secretName, userstr)
			for _, err := range errs {
				c.logger.Warn("ignoring malformed usr/passwd on secret '%s', declared on %v: %v", secretName, authSecret.Source, err)
			}
			userlist = c.haproxy.Userlists().Replace(listName, users)
			if len(users) == 0 {
				c.logger.Warn("userlist on %v for basic authentication is empty", authSecret.Source)
			}
		}
		// Add secret->backend tracking again to properly track the backend if a userlist was reused
		// Backends need always to be tracked because only hosts and backends tracking can properly start a partial update
		// Tracker will take care of deduplicate trackings
		// TODO build a stronger tracking
		c.tracker.TrackNames(convtypes.ResourceSecret, secretName, convtypes.ResourceHABackend, d.backend.ID)
		realm := "localhost" // HAProxy's backend name would be used if missing
		authRealm := config.Get(ingtypes.BackAuthRealm)
		if authRealm == nil || authRealm.Source == nil {
			// leave default
		} else if strings.Contains(authRealm.Value, `"`) {
			c.logger.Warn("ignoring auth-realm with quotes on %v", authRealm.Source)
		} else if authRealm.Value != "" {
			realm = authRealm.Value
		}
		path.AuthHTTP.UserlistName = userlist.Name
		path.AuthHTTP.Realm = realm
	}
}

func extractUserlist(source, secret, users string) ([]hatypes.User, []error) {
	var userlist []hatypes.User
	var err []error
	for i, usr := range strings.Split(users, "\n") {
		if usr == "" {
			continue
		}
		sep := strings.Index(usr, ":")
		if sep == -1 {
			err = append(err, fmt.Errorf("missing password of user '%s' line %d", usr, i+1))
			continue
		}
		username := usr[:sep]
		if username == "" {
			err = append(err, fmt.Errorf("missing username line %d", i+1))
			continue
		}
		if sep == len(usr)-1 || usr[sep:] == "::" {
			err = append(err, fmt.Errorf("missing password of user '%s' line %d", username, i+1))
			continue
		}
		var user hatypes.User
		if string(usr[sep+1]) == ":" {
			// usr::pwd
			user = hatypes.User{
				Name:      username,
				Passwd:    usr[sep+2:],
				Encrypted: false,
			}
		} else {
			// usr:pwd
			user = hatypes.User{
				Name:      username,
				Passwd:    usr[sep+1:],
				Encrypted: true,
			}
		}
		userlist = append(userlist, user)
	}
	return userlist, err
}

func (c *updater) buildBackendBlueGreenBalance(d *backData) {
	balance := d.mapper.Get(ingtypes.BackBlueGreenBalance)
	if balance.Source == nil || balance.Value == "" {
		balance = d.mapper.Get(ingtypes.BackBlueGreenDeploy)
		if balance.Source == nil {
			return
		}
	}
	type deployWeight struct {
		labelName  string
		labelValue string
		endpoints  []*hatypes.Endpoint
		cl         convutils.WeightCluster
	}
	var deployWeights []*deployWeight
	for _, weight := range strings.Split(balance.Value, ",") {
		dwSlice := strings.Split(weight, "=")
		if len(dwSlice) != 3 {
			c.logger.Error("blue/green config on %v has an invalid weight format: %s", balance.Source, weight)
			return
		}
		w, err := strconv.ParseInt(dwSlice[2], 10, 0)
		if err != nil {
			c.logger.Error("blue/green config on %v has an invalid weight value: %v", balance.Source, err)
			return
		}
		if w < 0 {
			c.logger.Warn("invalid weight '%d' on %v, using '0' instead", w, balance.Source)
			w = 0
		}
		if w > 256 {
			c.logger.Warn("invalid weight '%d' on %v, using '256' instead", w, balance.Source)
			w = 256
		}
		dw := &deployWeight{
			labelName:  dwSlice[0],
			labelValue: dwSlice[1],
		}
		dw.cl.Weight = int(w)
		deployWeights = append(deployWeights, dw)
	}
	for _, ep := range d.backend.Endpoints {
		if ep.Weight == 0 {
			// Draining endpoint, remove from blue/green calc
			continue
		}
		hasLabel := false
		if pod, err := c.cache.GetPod(ep.TargetRef); err == nil {
			for _, dw := range deployWeights {
				if label, found := pod.Labels[dw.labelName]; found {
					if label == dw.labelValue {
						// mode == pod needs ep.Weight assigned,
						// otherwise ep.Weight will be rewritten after rebalance
						ep.Weight = dw.cl.Weight
						dw.endpoints = append(dw.endpoints, ep)
						hasLabel = true
					}
				}
			}
		} else {
			if ep.TargetRef == "" {
				err = fmt.Errorf("endpoint does not reference a pod")
			}
			c.logger.Warn("endpoint '%s:%d' on %v was removed from balance: %v", ep.IP, ep.Port, balance.Source, err)
		}
		if !hasLabel {
			// no label match, set weight as zero to remove new traffic
			// without remove from the balancer
			ep.Weight = 0
		}
	}
	for _, dw := range deployWeights {
		if len(dw.endpoints) == 0 {
			c.logger.InfoV(2, "blue/green balance label '%s=%s' on %v does not reference any endpoint", dw.labelName, dw.labelValue, balance.Source)
		}
		dw.cl.Length = len(dw.endpoints)
	}
	if mode := d.mapper.Get(ingtypes.BackBlueGreenMode); mode.Value == "pod" {
		// mode == pod, same weight as defined on balance annotation,
		// no need to rebalance
		return
	} else if mode.Source != nil && mode.Value != "deploy" {
		c.logger.Warn("unsupported blue/green mode '%s' on %s, falling back to 'deploy'", mode.Value, mode.Source)
	}
	// mode == deploy, need to recalc based on the number of replicas
	cl := make([]*convutils.WeightCluster, len(deployWeights))
	for i := range deployWeights {
		cl[i] = &deployWeights[i].cl
	}
	initialWeight := d.mapper.Get(ingtypes.BackInitialWeight).Int()
	convutils.RebalanceWeight(cl, initialWeight)
	for i, dw := range deployWeights {
		for _, ep := range dw.endpoints {
			ep.Weight = cl[i].Weight
		}
	}
}

const validLabelRegexStr = "([A-Za-z0-9][-A-Za-z0-9_.]*)?[A-Za-z0-9]"
const bluegreenSeparator = ":"

var validNamePairRegex = regexp.MustCompile(`^` + validLabelRegexStr + bluegreenSeparator + validLabelRegexStr + `$`)

func (c *updater) buildBackendBlueGreenSelector(d *backData) {
	cookie := d.mapper.Get(ingtypes.BackBlueGreenCookie)
	header := d.mapper.Get(ingtypes.BackBlueGreenHeader)
	if cookie.Value == "" && header.Value == "" {
		return
	}
	if cookie.Value != "" && !validNamePairRegex.MatchString(cookie.Value) {
		c.logger.Error("invalid CookieName:LabelName pair on %s: %s", cookie.Source, cookie.Value)
		return
	}
	if header.Value != "" && !validNamePairRegex.MatchString(header.Value) {
		c.logger.Error("invalid HeaderName:LabelName pair on %s: %s", header.Source, header.Value)
		return
	}
	vcookie := strings.Split(cookie.Value, bluegreenSeparator)
	vheader := strings.Split(header.Value, bluegreenSeparator)
	var labelName string
	if cookie.Value != "" {
		d.backend.BlueGreen.CookieName = vcookie[0]
		labelName = vcookie[1]
	}
	if header.Value != "" {
		if labelName != "" && labelName != vheader[1] {
			c.logger.Error(
				"CookieName:LabelName and HeaderName:LabelName pairs, used in the same backend on %s and %s, should have the same label name",
				cookie.Source, header.Source,
			)
			d.backend.BlueGreen.CookieName = ""
			return
		}
		d.backend.BlueGreen.HeaderName = vheader[0]
		labelName = vheader[1]
	}
	for _, ep := range d.backend.Endpoints {
		if !ep.Enabled {
			continue
		}
		if pod, err := c.cache.GetPod(ep.TargetRef); err == nil {
			if labelValue, found := pod.Labels[labelName]; found {
				ep.Label = labelValue
			}
		} else {
			if ep.TargetRef == "" {
				err = fmt.Errorf("endpoint does not reference a pod")
			}
			c.logger.Warn("endpoint '%s:%d' on backend '%s' was removed from blue/green label: %v", ep.IP, ep.Port, d.backend.ID, err)
		}
	}
}

func (c *updater) buildBackendBodySize(d *backData) {
	for _, path := range d.backend.Paths {
		config := d.mapper.GetConfig(path.Link)
		bodysize := config.Get(ingtypes.BackProxyBodySize)
		if bodysize == nil || bodysize.Value == "" || bodysize.Value == "unlimited" {
			continue
		}
		value, err := utils.SizeSuffixToInt64(bodysize.Value)
		if err != nil {
			c.logger.Warn("ignoring invalid body size on %v: %s", bodysize.Source, bodysize.Value)
			continue
		}
		path.MaxBodySize = value
	}
}

func (c *updater) buildBackendCors(d *backData) {
	for _, path := range d.backend.Paths {
		config := d.mapper.GetConfig(path.Link)
		enabled := config.Get(ingtypes.BackCorsEnable).Bool()

		if enabled {
			var allowOriginRegex []string
			if regex := config.Get(ingtypes.BackCorsAllowOriginRegex).Value; regex != "" {
				allowOriginRegex = strings.Split(regex, " ")
			}
			path.Cors = hatypes.Cors{
				Enabled:          enabled,
				AllowCredentials: config.Get(ingtypes.BackCorsAllowCredentials).Bool(),
				AllowHeaders:     config.Get(ingtypes.BackCorsAllowHeaders).Value,
				AllowMethods:     config.Get(ingtypes.BackCorsAllowMethods).Value,
				AllowOrigin:      strings.Split(config.Get(ingtypes.BackCorsAllowOrigin).Value, ","),
				AllowOriginRegex: allowOriginRegex,
				ExposeHeaders:    config.Get(ingtypes.BackCorsExposeHeaders).Value,
				MaxAge:           config.Get(ingtypes.BackCorsMaxAge).Int(),
			}
		}
	}
}

func (c *updater) buildBackendCustomConfig(d *backData) {
<<<<<<< HEAD
	config := d.mapper.Get(ingtypes.BackConfigBackend)
	if config.Value == "" {
		return
	}
	lines := utils.PatternLineToSlice(c.commonConfigPatterns(), config.Value)
=======
	configBackendEarly := d.mapper.Get(ingtypes.BackConfigBackendEarly)
	configBackendLate := d.mapper.Get(ingtypes.BackConfigBackendLate)
	configBackend := d.mapper.Get(ingtypes.BackConfigBackend)

	if configBackendLate.Value == "" {
		// act as an alias for backward compatibility
		configBackendLate = configBackend
	} else if configBackend.Value != "" {
		c.logger.Warn("both config-backend and config-backend-late were used on %v, ignoring config-backend", configBackend.Source)
	}

	d.backend.CustomConfigEarly = c.generateBackendSnippet(configBackendEarly)
	d.backend.CustomConfigLate = c.generateBackendSnippet(configBackendLate)
}

func (c *updater) generateBackendSnippet(config *ConfigValue) []string {
	lines := utils.LineToSlice(config.Value)
>>>>>>> e4fb31a4
	if len(lines) == 0 {
		return nil
	}
	source := "global config"
	if config.Source != nil {
		source = config.Source.String()
	}
	for _, line := range lines {
		for _, token := range strings.Fields(line) {
			if strings.Contains(path.Clean(token), "secrets/kubernetes.io/serviceaccount") {
				// attempt to read the the well known path to Kubernetes credentials
				c.logger.Warn("skipping configuration snippet on %s: attempt to read cluster credentials", source)
				return nil
			}
		}
		for _, disableKeyword := range c.options.DisableKeywords {
			if disableKeyword == "" {
				continue
			}
			if disableKeyword == "*" {
				c.logger.Warn("skipping configuration snippet on %s: custom configuration is disabled", source)
				return nil
			}
			if firstToken(line) == disableKeyword {
				c.logger.Warn("skipping configuration snippet on %s: keyword '%s' not allowed", source, disableKeyword)
				return nil
			}
		}
	}
	return lines
}

// kindly provided by strings/strings.go
var asciiSpace = [256]uint8{'\t': 1, '\n': 1, '\v': 1, '\f': 1, '\r': 1, ' ': 1}

func firstToken(s string) string {
	// only ascii spaces supported, code<128
	start := 0
	for ; len(s) > start; start++ {
		if asciiSpace[s[start]] == 0 {
			break
		}
	}
	end := start
	for ; len(s) > end; end++ {
		if asciiSpace[s[end]] == 1 {
			break
		}
	}
	return s[start:end]
}

func (c *updater) buildBackendCustomResponses(d *backData) {
	d.backend.CustomHTTPResponses = c.buildHTTPResponses(d.backend.ID, d.mapper, keyScopeBackend)
}

func (c *updater) buildBackendDNS(d *backData) {
	resolverName := d.mapper.Get(ingtypes.BackUseResolver).Value
	if resolverName == "" {
		return
	}
	exists := func() bool {
		for _, resolver := range c.haproxy.Global().DNS.Resolvers {
			if resolver.Name == resolverName {
				return true
			}
		}
		return false
	}()
	if !exists {
		c.logger.Warn("skipping undeclared DNS resolver: %s", resolverName)
		return
	}
	d.backend.Resolver = resolverName
}

func (c *updater) buildBackendDynamic(d *backData) {
	d.backend.Dynamic = hatypes.DynBackendConfig{
		DynUpdate:    d.mapper.Get(ingtypes.BackDynamicScaling).Bool(),
		BlockSize:    d.mapper.Get(ingtypes.BackBackendServerSlotsInc).Int(),
		MinFreeSlots: d.mapper.Get(ingtypes.BackSlotsMinFree).Int(),
	}
}

func (c *updater) buildBackendAgentCheck(d *backData) {
	d.backend.AgentCheck.Addr = d.mapper.Get(ingtypes.BackAgentCheckAddr).Value
	d.backend.AgentCheck.Interval = c.validateTime(d.mapper.Get(ingtypes.BackAgentCheckInterval))
	d.backend.AgentCheck.Port = d.mapper.Get(ingtypes.BackAgentCheckPort).Int()
	d.backend.AgentCheck.Send = d.mapper.Get(ingtypes.BackAgentCheckSend).Value
}

func (c *updater) buildBackendHealthCheck(d *backData) {
	d.backend.HealthCheck.Addr = d.mapper.Get(ingtypes.BackHealthCheckAddr).Value
	d.backend.HealthCheck.FallCount = d.mapper.Get(ingtypes.BackHealthCheckFallCount).Int()
	interval := d.mapper.Get(ingtypes.BackHealthCheckInterval)
	if interval.Value == "" {
		interval = d.mapper.Get(ingtypes.BackBackendCheckInterval)
	}
	d.backend.HealthCheck.Interval = c.validateTime(interval)
	d.backend.HealthCheck.Port = d.mapper.Get(ingtypes.BackHealthCheckPort).Int()
	d.backend.HealthCheck.RiseCount = d.mapper.Get(ingtypes.BackHealthCheckRiseCount).Int()
	d.backend.HealthCheck.URI = d.mapper.Get(ingtypes.BackHealthCheckURI).Value
}

func (c *updater) buildBackendHeaders(d *backData) {
	headers := d.mapper.Get(ingtypes.BackHeaders)
	if headers.Value == "" {
		return
	}
	pattern := map[string]string{
		"%[service]":   d.backend.Name,
		"%[namespace]": d.backend.Namespace,
	}
	for _, header := range utils.PatternLineToSlice(pattern, headers.Value) {
		name, value, err := utils.SplitHeaderNameValue(header)
		if err != nil {
			c.logger.Warn("ignoring header on %s: %v", headers.Source, err)
			continue
		}
		if name == "" {
			continue
		}
		d.backend.Headers = append(d.backend.Headers, &hatypes.BackendHeader{
			Name:  name,
			Value: value,
		})
	}
}

func (c *updater) buildBackendHSTS(d *backData) {
	for _, path := range d.backend.Paths {
		config := d.mapper.GetConfig(path.Link)
		path.HSTS.Enabled = config.Get(ingtypes.BackHSTS).Bool()
		path.HSTS.MaxAge = config.Get(ingtypes.BackHSTSMaxAge).Int()
		path.HSTS.Subdomains = config.Get(ingtypes.BackHSTSIncludeSubdomains).Bool()
		path.HSTS.Preload = config.Get(ingtypes.BackHSTSPreload).Bool()
	}
}

func (c *updater) buildBackendLimit(d *backData) {
	d.backend.Limit.RPS = d.mapper.Get(ingtypes.BackLimitRPS).Int()
	d.backend.Limit.Connections = d.mapper.Get(ingtypes.BackLimitConnections).Int()
	d.backend.Limit.Whitelist = c.splitCIDR(d.mapper.Get(ingtypes.BackLimitWhitelist))
}

func (c *updater) buildBackendOAuth(d *backData) {
	for _, path := range d.backend.Paths {
		config := d.mapper.GetConfig(path.Link)
		oauth := config.Get(ingtypes.BackOAuth)
		if oauth.Source == nil {
			continue
		}

		// starting here the auth backend should be configured or requests should be denied
		// AlwaysDeny will be changed to false if the configuration succeed
		path.AuthExternal.AlwaysDeny = true

		if oauth.Value != "oauth2_proxy" && oauth.Value != "oauth2-proxy" {
			c.logger.Warn("ignoring invalid oauth implementation '%s' on %v", oauth, oauth.Source)
			continue
		}
		external := c.haproxy.Global().External
		if external.IsExternal && !external.HasLua {
			c.logger.Warn("oauth2_proxy on %v needs Lua json module, install lua-json4 and enable 'external-has-lua' global config", oauth.Source)
			continue
		}
		if authURL := d.mapper.Get(ingtypes.BackAuthURL); authURL.Value != "" {
			c.logger.Warn("ignoring oauth configuration on %v: auth-url was configured and has precedence", authURL.Source)
			path.AuthExternal.AlwaysDeny = false
			continue
		}
		uriPrefix := "/oauth2"
		if prefix := config.Get(ingtypes.BackOAuthURIPrefix); prefix.Source != nil {
			uriPrefix = prefix.Value
		}
		uriPrefix = strings.TrimRight(uriPrefix, "/")
		namespace := oauth.Source.Namespace
		backend := c.findBackend(namespace, uriPrefix)
		if backend == nil {
			c.logger.Error("path '%s' was not found on namespace '%s'", uriPrefix, namespace)
			continue
		}
		h := config.Get(ingtypes.BackOAuthHeaders)
		headers := strings.Split(h.Value, ",")
		headersMap := make(map[string]string, len(headers))
		for _, header := range headers {
			if len(header) == 0 {
				continue
			}
			if !authHeaderRegex.MatchString(header) {
				c.logger.Warn("invalid header format '%s' on %v", header, h.Source)
				continue
			}
			h := strings.Split(header, ":")
			headersMap[h[0]] = buildAuthRequestVarName(h[len(h)-1])
		}

		path.AuthExternal.AlwaysDeny = false
		path.AuthExternal.AuthBackendName = backend.ID
		path.AuthExternal.AllowedPath = uriPrefix + "/"
		path.AuthExternal.AuthPath = uriPrefix + "/auth"
		path.AuthExternal.HeadersRequest = []string{"*"}
		path.AuthExternal.HeadersSucceed = []string{"-"}
		path.AuthExternal.HeadersFail = []string{"-"}
		path.AuthExternal.HeadersVars = headersMap
		path.AuthExternal.Method = "HEAD"
		path.AuthExternal.RedirectOnFail = uriPrefix + "/start?rd=%[path]"
	}
}

func (c *updater) findBackend(namespace, uriPrefix string) *hatypes.HostBackend {
	for _, host := range c.haproxy.Hosts().Items() {
		for _, path := range host.Paths {
			if strings.TrimRight(path.Path(), "/") == uriPrefix && path.Backend.Namespace == namespace {
				return &path.Backend
			}
		}
	}
	return nil
}

var validDomainRegex = regexp.MustCompile(`^([A-Za-z0-9-]{1,63}\.)+[A-Za-z]{2,6}$`)

func (c *updater) buildBackendProtocol(d *backData) {
	proto := d.mapper.Get(ingtypes.BackBackendProtocol)
	var protocol string
	var secure bool
	switch strings.ToLower(proto.Value) {
	case "", "h1", "http":
		protocol = "h1"
		secure = false
	case "h1-ssl", "https":
		protocol = "h1"
		secure = true
	case "h2", "grpc":
		protocol = "h2"
		secure = false
	case "h2-ssl", "grpcs":
		protocol = "h2"
		secure = true
	case "fcgi":
		protocol = "fcgi"
		secure = false
	case "fcgi-ssl":
		protocol = "fcgi"
		secure = true
	default:
		c.logger.Warn("ignoring invalid backend protocol on %v: %s", proto.Source, proto.Value)
		return
	}
	var fcgiapp string
	if protocol == "fcgi" {
		fcgiapp = d.mapper.Get(ingtypes.BackFCGIApp).Value
		if fcgiapp == "" {
			c.logger.Warn("FastCGI application is missing on %v, configure via fcgi-app key", proto.Source)
			return
		}
		if !slices.Contains(c.haproxy.Global().FastCGIApps, fcgiapp) {
			c.logger.Warn("FastCGI application '%s' on %v was not found or was not allowed to be used", fcgiapp, proto.Source)
			return
		}
	}
	if protocol == "h2" && !c.haproxy.Global().UseHTX {
		c.logger.Warn("ignoring h2 protocol on %v due to HTX disabled, changing to h1", proto.Source)
		protocol = "h1"
	}
	if !secure {
		secure = d.mapper.Get(ingtypes.BackSecureBackends).Bool()
	}
	d.backend.Server.Protocol = protocol
	d.backend.Server.FastCGIApp = fcgiapp
	d.backend.Server.Secure = secure
	if !secure {
		return
	}
	if crt := d.mapper.Get(ingtypes.BackSecureCrtSecret); crt.Value != "" {
		var crtFile convtypes.CrtFile
		namespace, name, err := crt.NamespacedName()
		if err == nil {
			crtFile, err = c.cache.GetTLSSecretPath(
				namespace,
				name,
				[]convtypes.TrackingRef{{Context: convtypes.ResourceHABackend, UniqueName: d.backend.ID}},
			)
		}
		if err == nil {
			d.backend.Server.CrtFilename = crtFile.Filename
			d.backend.Server.CrtHash = crtFile.SHA1Hash
		} else {
			c.logger.Warn("skipping client certificate on %s: %v", crt.Source.String(), err)
		}
	}
	if sni := d.mapper.Get(ingtypes.BackSecureSNI); sni.Value != "" {
		switch sni.Value {
		case "sni":
			d.backend.Server.SNI = "ssl_fc_sni"
		case "host":
			d.backend.Server.SNI = "var(req.host)"
		default:
			if validDomainRegex.MatchString(sni.Value) {
				d.backend.Server.SNI = fmt.Sprintf("str(%s)", sni.Value)
			} else {
				c.logger.Warn("skipping invalid domain (SNI) on %v: %s", sni.Source, sni.Value)
			}
		}
	}
	if host := d.mapper.Get(ingtypes.BackSecureVerifyHostname); host.Value != "" {
		if validDomainRegex.MatchString(host.Value) {
			d.backend.Server.VerifyHost = host.Value
		} else {
			c.logger.Warn("skipping invalid domain (verify-hostname) on %v: %s", host.Source, host.Value)
		}
	}
	if ca := d.mapper.Get(ingtypes.BackSecureVerifyCASecret); ca.Value != "" {
		var caFile, crlFile convtypes.File
		namespace, name, err := ca.NamespacedName()
		if err == nil {
			caFile, crlFile, err = c.cache.GetCASecretPath(
				namespace,
				name,
				[]convtypes.TrackingRef{{Context: convtypes.ResourceHABackend, UniqueName: d.backend.ID}},
			)
		}
		if err == nil {
			d.backend.Server.CAFilename = caFile.Filename
			d.backend.Server.CAHash = caFile.SHA1Hash
			d.backend.Server.CRLFilename = crlFile.Filename
			d.backend.Server.CRLHash = crlFile.SHA1Hash
		} else {
			c.logger.Warn("skipping CA on %s: %v", ca.Source.String(), err)
		}
	}
}

func (c *updater) buildBackendProxyProtocol(d *backData) {
	cfg := d.mapper.Get(ingtypes.BackProxyProtocol)
	if cfg.Source == nil {
		return
	}
	switch cfg.Value {
	case "v1":
		d.backend.Server.SendProxy = "send-proxy"
	case "v2":
		d.backend.Server.SendProxy = "send-proxy-v2"
	case "v2-ssl":
		d.backend.Server.SendProxy = "send-proxy-v2-ssl"
	case "v2-ssl-cn":
		d.backend.Server.SendProxy = "send-proxy-v2-ssl-cn"
	default:
		c.logger.Warn("ignoring invalid proxy protocol version on %v: %s", cfg.Source, cfg.Value)
	}
}

func (c *updater) buildBackendRewriteURL(d *backData) {
	for _, path := range d.backend.Paths {
		config := d.mapper.GetConfig(path.Link)
		rewrite := config.Get(ingtypes.BackRewriteTarget)
		if rewrite == nil || rewrite.Value == "" {
			continue
		}
		if !validURLRegex.MatchString(rewrite.Value) {
			c.logger.Warn(
				"rewrite-target does not allow white spaces or single/double quotes on %v: '%s'",
				rewrite.Source, rewrite.Value)
			continue
		}
		path.RewriteURL = rewrite.Value
	}
}

var epNamingRegex = regexp.MustCompile(`^(seq(uence)?|pod|ip)$`)

func (c *updater) buildBackendServerNaming(d *backData) {
	// Only warning here. d.backend.EpNaming should be updated before backend.AcquireEndpoint()
	naming := d.mapper.Get(ingtypes.BackBackendServerNaming)
	if !epNamingRegex.MatchString(naming.Value) {
		c.logger.Warn("ignoring invalid naming type '%s' on %s, using 'seq' instead", naming.Value, naming.Source)
	}
}

var listAddrs = func(ifname string) []net.Addr {
	intf, _ := net.InterfaceByName(ifname)
	if intf == nil {
		return nil
	}
	addrs, _ := intf.Addrs()
	return addrs
}

func (c *updater) buildBackendSourceAddressIntf(d *backData) {
	sources := d.mapper.Get(ingtypes.BackSourceAddressIntf).Value
	if sources == "" {
		return
	}
	sourceIPs, found := c.srcIPs[sources]
	if !found {
		for _, ifname := range strings.Split(sources, ",") {
			var newIPs []net.IP
			for _, addr := range listAddrs(ifname) {
				ip := net.ParseIP(addr.String())
				if ip == nil {
					ip, _, _ = net.ParseCIDR(addr.String())
				}
				if ip != nil && len(ip.To4()) == net.IPv4len {
					// currently only IPv4
					newIPs = append(newIPs, ip)
				}
			}
			if newIPs == nil {
				c.logger.Warn("network interface '%s' not found or does not have any IPv4 address", ifname)
			}
			sourceIPs = append(sourceIPs, newIPs...)
		}
		if c.srcIPs == nil {
			c.srcIPs = map[string][]net.IP{}
		}
		// cache the lookup in the updater, it's created a new one
		// per sync and reused between all the backend buildings
		c.srcIPs[sources] = sourceIPs
	}
	d.backend.SourceIPs = sourceIPs
}

func (c *updater) buildBackendSSL(d *backData) {
	d.backend.TLS.AddCertHeader = d.mapper.Get(ingtypes.BackAuthTLSCertHeader).Bool()
	d.backend.TLS.FingerprintLower = d.mapper.Get(ingtypes.BackSSLFingerprintLower).Bool()
	sha2bits := d.mapper.Get(ingtypes.BackSSLFingerprintSha2Bits)
	sha2bitsVal := sha2bits.Int()
	if sha2bitsVal == 0 || sha2bitsVal == 224 || sha2bitsVal == 256 || sha2bitsVal == 384 || sha2bitsVal == 512 {
		d.backend.TLS.Sha2Bits = sha2bitsVal
	} else if sha2bits.Source != nil {
		c.logger.Warn("ignoring SHA-2 fingerprint on %s due to an invalid number of bits: %d", sha2bits.Source, sha2bitsVal)
	}
	if cfg := d.mapper.Get(ingtypes.BackSSLCiphersBackend); cfg.Source != nil {
		d.backend.Server.Ciphers = cfg.Value
	}
	if cfg := d.mapper.Get(ingtypes.BackSSLCipherSuitesBackend); cfg.Source != nil {
		d.backend.Server.CipherSuites = cfg.Value
	}
	d.backend.Server.Options = d.mapper.Get(ingtypes.BackSSLOptionsBackend).Value
}

func (c *updater) buildBackendSSLRedirect(d *backData) {
	noTLSRedir := utils.Split(d.mapper.Get(ingtypes.GlobalNoTLSRedirectLocations).Value, ",")
	for _, path := range d.backend.Paths {
		redir := path.Host != nil && path.Host.UseTLS() &&
			d.mapper.GetConfig(path.Link).Get(ingtypes.BackSSLRedirect).Bool()
		if redir {
			for _, noredir := range noTLSRedir {
				if strings.HasPrefix(path.Path(), noredir) {
					redir = false
				}
			}
		}
		path.SSLRedirect = redir
	}
}

func (c *updater) buildBackendTimeout(d *backData) {
	if cfg := d.mapper.Get(ingtypes.BackTimeoutConnect); cfg.Source != nil {
		d.backend.Timeout.Connect = c.validateTime(cfg)
	}
	if cfg := d.mapper.Get(ingtypes.BackTimeoutHTTPRequest); cfg.Source != nil {
		d.backend.Timeout.HTTPRequest = c.validateTime(cfg)
	}
	if cfg := d.mapper.Get(ingtypes.BackTimeoutKeepAlive); cfg.Source != nil {
		d.backend.Timeout.KeepAlive = c.validateTime(cfg)
	}
	if cfg := d.mapper.Get(ingtypes.BackTimeoutQueue); cfg.Source != nil {
		d.backend.Timeout.Queue = c.validateTime(cfg)
	}
	if cfg := d.mapper.Get(ingtypes.BackTimeoutServer); cfg.Source != nil {
		d.backend.Timeout.Server = c.validateTime(cfg)
	}
	if cfg := d.mapper.Get(ingtypes.BackTimeoutServerFin); cfg.Source != nil {
		d.backend.Timeout.ServerFin = c.validateTime(cfg)
	}
	if cfg := d.mapper.Get(ingtypes.BackTimeoutTunnel); cfg.Source != nil {
		d.backend.Timeout.Tunnel = c.validateTime(cfg)
	}
}

func (c *updater) buildBackendWAF(d *backData) {
	for _, path := range d.backend.Paths {
		config := d.mapper.GetConfig(path.Link)
		waf := config.Get(ingtypes.BackWAF)
		module := waf.Value
		if module == "" {
			continue
		}
		if module != "modsecurity" {
			c.logger.Warn("ignoring invalid WAF module on %s: %s", waf.Source, module)
			continue
		}
		wafMode := config.Get(ingtypes.BackWAFMode)
		mode := wafMode.Value
		if mode != "" && mode != "deny" && mode != "detect" {
			c.logger.Warn("ignoring invalid WAF mode '%s' on %s, using 'deny' instead", mode, wafMode.Source)
			mode = "deny"
		}
		path.WAF.Module = module
		path.WAF.Mode = mode
	}
}

func (c *updater) buildBackendWhitelistHTTP(d *backData) {
	if !d.backend.ModeTCP {
		for _, path := range d.backend.Paths {
			config := d.mapper.GetConfig(path.Link)
			path.AllowedIPHTTP, path.DeniedIPHTTP = c.readAccessConfig(config)
		}
	}
}

func (c *updater) buildBackendWhitelistTCP(d *backData) {
	if !d.backend.ModeTCP {
		return
	}
	d.backend.AllowedIPTCP, d.backend.DeniedIPTCP = c.readAccessConfig(d.mapper)
}

func (c *updater) readAccessConfig(config ConfigValueGetter) (allowed, denied hatypes.AccessConfig) {
	allowcfg := config.Get(ingtypes.BackAllowlistSourceRange)
	denycfg := config.Get(ingtypes.BackDenylistSourceRange)
	whitecfg := config.Get(ingtypes.BackWhitelistSourceRange)
	headercfg := config.Get(ingtypes.BackAllowlistSourceHeader)
	if allowcfg.Value == "" {
		allowcfg = whitecfg
	} else if whitecfg.Value != "" {
		c.logger.Warn("both allowlist and whitelist were used on %s, ignoring whitelist content: %s",
			whitecfg.Source, whitecfg.Value)
	}
	allowed.Rule, allowed.Exception = c.splitDualCIDR(allowcfg)
	denied.Rule, denied.Exception = c.splitDualCIDR(denycfg)
	allowed.SourceHeader = headercfg.Value
	return allowed, denied
}<|MERGE_RESOLUTION|>--- conflicted
+++ resolved
@@ -563,13 +563,6 @@
 }
 
 func (c *updater) buildBackendCustomConfig(d *backData) {
-<<<<<<< HEAD
-	config := d.mapper.Get(ingtypes.BackConfigBackend)
-	if config.Value == "" {
-		return
-	}
-	lines := utils.PatternLineToSlice(c.commonConfigPatterns(), config.Value)
-=======
 	configBackendEarly := d.mapper.Get(ingtypes.BackConfigBackendEarly)
 	configBackendLate := d.mapper.Get(ingtypes.BackConfigBackendLate)
 	configBackend := d.mapper.Get(ingtypes.BackConfigBackend)
@@ -586,8 +579,7 @@
 }
 
 func (c *updater) generateBackendSnippet(config *ConfigValue) []string {
-	lines := utils.LineToSlice(config.Value)
->>>>>>> e4fb31a4
+	lines := utils.PatternLineToSlice(c.commonConfigPatterns(), config.Value)
 	if len(lines) == 0 {
 		return nil
 	}
