--- conflicted
+++ resolved
@@ -654,13 +654,13 @@
 	//
 	// per backend config
 	//
-<<<<<<< HEAD
 	AgentCheck          AgentCheck
 	AllowedIPTCP        AccessConfig
 	BalanceAlgorithm    string
 	BlueGreen           BlueGreenConfig
 	Cookie              Cookie
-	CustomConfig        []string
+	CustomConfigEarly   []string
+	CustomConfigLate    []string
 	CustomHTTPResponses HTTPResponses
 	DeniedIPTCP         AccessConfig
 	Dynamic             DynBackendConfig
@@ -673,26 +673,6 @@
 	Server              ServerConfig
 	Timeout             BackendTimeoutConfig
 	TLS                 BackendTLSConfig
-=======
-	AgentCheck        AgentCheck
-	AllowedIPTCP      AccessConfig
-	BalanceAlgorithm  string
-	BlueGreen         BlueGreenConfig
-	Cookie            Cookie
-	CustomConfigEarly []string
-	CustomConfigLate  []string
-	DeniedIPTCP       AccessConfig
-	Dynamic           DynBackendConfig
-	EpCookieStrategy  EndpointCookieStrategy
-	Headers           []*BackendHeader
-	HealthCheck       HealthCheck
-	Limit             BackendLimit
-	ModeTCP           bool
-	Resolver          string
-	Server            ServerConfig
-	Timeout           BackendTimeoutConfig
-	TLS               BackendTLSConfig
->>>>>>> 9c190a3e
 }
 
 // Endpoint ...
