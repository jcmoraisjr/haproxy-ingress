# HAProxy Ingress controller

[Ingress](https://kubernetes.io/docs/concepts/services-networking/ingress/) controller
implementation for [HAProxy](http://www.haproxy.org/) loadbalancer.

[![Build Status](https://travis-ci.org/jcmoraisjr/haproxy-ingress.svg?branch=master)](https://travis-ci.org/jcmoraisjr/haproxy-ingress) [![Docker Repository on Quay](https://quay.io/repository/jcmoraisjr/haproxy-ingress/status "Docker Repository on Quay")](https://quay.io/repository/jcmoraisjr/haproxy-ingress)

# Releases

HAProxy Ingress images are built by [Travis CI](https://travis-ci.org/jcmoraisjr/haproxy-ingress) and the
image is deployed from Travis CI to [Quay.io](https://quay.io/repository/jcmoraisjr/haproxy-ingress?tag=latest&tab=tags)
whenever a tag is applied. The `latest` tag will always point to the latest stable version while
`canary` tag will always point to the latest beta-quality and release-candidate versions.

Before the beta-quality releases, the source code could also be tagged and images deployed.
The `snapshot` tag will always point to the latest tagged version, which could be a release,
a beta-quality or a development version.

# Installation

## The five minutes deployment

Follow the detailed instructions [here](/examples/setup-cluster.md#five-minutes-deployment) or, in short:

```
kubectl create -f https://raw.githubusercontent.com/jcmoraisjr/haproxy-ingress/master/docs/haproxy-ingress.yaml
kubectl label node <node-name> role=ingress-controller
```

## Deployment from examples

* Start with [deployment](/examples/deployment) instructions
* See [TLS termination](/examples/tls-termination) on how to enable `https`

# Configuration

HAProxy Ingress has the following configuration options:

* Changing the default [Templates](#templates)
* Per ingress resource [Annotations](#annotations)
* Global configurations with [Configmap](#configmap)
* Static [command-line](#command-line) arguments

## Templates

Change the default templates mounting a new template file using a configmap.
Note that in the current version, updates to the configmap won't update the
in-memory parsed template.

|Mounting directory|Configmap keys (filenames)|Source (choose a proper tag)|
|---|---|---|
|`/etc/haproxy/template`|`haproxy.tmpl`|[haproxy.tmpl](/rootfs/etc/haproxy/template/haproxy.tmpl)|
|`/etc/haproxy/modsecurity`|`spoe-modsecurity.tmpl`|[spoe-modsecurity.tmpl](/rootfs/etc/haproxy/modsecurity/spoe-modsecurity.tmpl)|

All templates support [Sprig](http://masterminds.github.io/sprig/) template library. 
This library provides a group of commonly used template functions to work with dictionaries, 
lists, math etc.

## Annotations

The following annotations are supported:

* `[0]` only in `v0.7` (`snapshot`)

||Name|Data|Usage|
|---|---|---|:---:|
||[`ingress.kubernetes.io/affinity`](#affinity)|affinity type|-|
|`[0]`|[`ingress.kubernetes.io/agent-check-addr`](#agent-check)|address for agent checks|-|
|`[0]`|[`ingress.kubernetes.io/agent-check-port`](#agent-check)|backend agent listen port|-|
|`[0]`|[`ingress.kubernetes.io/agent-check-inter`](#agent-check)|time with suffix|-|
|`[0]`|[`ingress.kubernetes.io/agent-check-send`](#agent-check)|string to send upon agent connection|-|
||`ingress.kubernetes.io/app-root`|/url|[doc](/examples/rewrite)|
||`ingress.kubernetes.io/auth-realm`|realm string|[doc](/examples/auth/basic)|
||`ingress.kubernetes.io/auth-secret`|secret name|[doc](/examples/auth/basic)|
||[`ingress.kubernetes.io/auth-tls-cert-header`](#auth-tls)|[true\|false]|[doc](/examples/auth/client-certs)|
||[`ingress.kubernetes.io/auth-tls-error-page`](#auth-tls)|url|[doc](/examples/auth/client-certs)|
||[`ingress.kubernetes.io/auth-tls-secret`](#auth-tls)|namespace/secret name|[doc](/examples/auth/client-certs)|
|`[0]`|[`ingress.kubernetes.io/auth-tls-verify-client`](#auth-tls)|[off\|optional\|on\|optional_no_ca]|-|
||`ingress.kubernetes.io/auth-type`|"basic"|[doc](/examples/auth/basic)|
||[`ingress.kubernetes.io/balance-algorithm`](#balance-algorithm)|algorithm name|-|
|`[0]`|[`ingress.kubernetes.io/blue-green-balance`](#blue-green)|label=value=weight,...|[doc](/examples/blue-green)|
||[`ingress.kubernetes.io/blue-green-deploy`](#blue-green)|label=value=weight,...|[doc](/examples/blue-green)|
|`[0]`|[`ingress.kubernetes.io/blue-green-mode`](#blue-green)|[pod\|deploy]|[doc](/examples/blue-green)|
||[`ingress.kubernetes.io/config-backend`](#configuration-snippet)|multiline HAProxy backend config|-|
||[`ingress.kubernetes.io/cors-allow-credentials`](#cors)|[true\|false]|-|
||[`ingress.kubernetes.io/cors-allow-headers`](#cors)|headers list|-|
||[`ingress.kubernetes.io/cors-allow-methods`](#cors)|methods list|-|
||[`ingress.kubernetes.io/cors-allow-origin`](#cors)|URL|-|
||[`ingress.kubernetes.io/cors-enable`](#cors)|[true\|false]|-|
||[`ingress.kubernetes.io/cors-max-age`](#cors)|time (seconds)|-|
|`[0]`|[`ingress.kubernetes.io/health-check-uri`](#health-check)|uri for http health checks|-|
|`[0]`|[`ingress.kubernetes.io/health-check-addr`](#health-check)|address for health checks|-|
|`[0]`|[`ingress.kubernetes.io/health-check-port`](#health-check)|port for health checks|-|
|`[0]`|[`ingress.kubernetes.io/health-check-interval`](#health-check)|time with suffix|-|
|`[0]`|[`ingress.kubernetes.io/health-check-fall-count`](#health-check)|number of failures|-|
|`[0]`|[`ingress.kubernetes.io/health-check-rise-count`](#health-check)|number of successes|-|
||[`ingress.kubernetes.io/hsts`](#hsts)|[true\|false]|-|
||[`ingress.kubernetes.io/hsts-include-subdomains`](#hsts)|[true\|false]|-|
||[`ingress.kubernetes.io/hsts-max-age`](#hsts)|qty of seconds|-|
||[`ingress.kubernetes.io/hsts-preload`](#hsts)|[true\|false]|-|
||[`ingress.kubernetes.io/limit-connections`](#limit)|qty|-|
||[`ingress.kubernetes.io/limit-rps`](#limit)|rate per second|-|
||[`ingress.kubernetes.io/limit-whitelist`](#limit)|cidr list|-|
||[`ingress.kubernetes.io/maxconn-server`](#connection)|qty|-|
||[`ingress.kubernetes.io/maxqueue-server`](#connection)|qty|-|
|`[0]`|[`ingress.kubernetes.io/oauth`](#oauth)|"oauth2_proxy"|[doc](/examples/auth/oauth)|
|`[0]`|[`ingress.kubernetes.io/oauth-headers`](#oauth)|`<header>:<var>,...`|[doc](/examples/auth/oauth)|
|`[0]`|[`ingress.kubernetes.io/oauth-uri-prefix`](#oauth)|URI prefix|[doc](/examples/auth/oauth)|
||[`ingress.kubernetes.io/proxy-body-size`](#proxy-body-size)|size (bytes)|-|
|`[0]`|[`ingress.kubernetes.io/proxy-protocol`](#proxy-protocol)|[v1\|v2\|v2-ssl\|v2-ssl-cn]|-|
||[`ingress.kubernetes.io/rewrite-target`](#rewrite-target)|path string|-|
||[`ingress.kubernetes.io/secure-backends`](#secure-backend)|[true\|false]|-|
||[`ingress.kubernetes.io/secure-crt-secret`](#secure-backend)|secret name|-|
||[`ingress.kubernetes.io/secure-verify-ca-secret`](#secure-backend)|secret name|-|
||[`ingress.kubernetes.io/server-alias`](#server-alias)|domain name|-|
|`[0]`|[`ingress.kubernetes.io/server-alias-regex`](#server-alias)|regex|-|
||[`ingress.kubernetes.io/session-cookie-name`](#affinity)|cookie name|-|
||[`ingress.kubernetes.io/session-cookie-strategy`](#affinity)|[insert\|prefix\|rewrite]|-|
|`[0]`|[`ingress.kubernetes.io/session-cookie-dynamic`](#affinity)|[true\|false]|-|
||[`ingress.kubernetes.io/slots-increment`](#dynamic-scaling)|qty|-|
||[`ingress.kubernetes.io/ssl-passthrough`](#ssl-passthrough)|[true\|false]|-|
|`[0]`|[`ingress.kubernetes.io/ssl-passthrough-http-port`](#ssl-passthrough)|backend port|-|
||`ingress.kubernetes.io/ssl-redirect`|[true\|false]|[doc](/examples/rewrite)|
||[`ingress.kubernetes.io/timeout-queue`](#connection)|qty|-|
|`[0]`|[`ingress.kubernetes.io/use-resolver`](#dns-resolvers)|resolver name]|[doc](/examples/dns-service-discovery)|
|`[0]`|[`ingress.kubernetes.io/waf`](#waf)|"modsecurity"|[doc](/examples/modsecurity)|
||`ingress.kubernetes.io/whitelist-source-range`|CIDR|-|

### Affinity

Configure if HAProxy should maintain client requests to the same backend server.

* `ingress.kubernetes.io/affinity`: the only supported option is `cookie`. If declared, clients will receive a cookie with a hash of the server it should be fidelized to.
* `ingress.kubernetes.io/session-cookie-name`: the name of the cookie. `INGRESSCOOKIE` is the default value if not declared.
* `ingress.kubernetes.io/session-cookie-strategy`: the cookie strategy to use (insert, rewrite, prefix). `insert` is the default value if not declared.
* `ingress.kubernetes.io/session-cookie-dynamic`: indicates whether or not dynamic cookie naming will be used. With the
default of `true`, a cookie will be generated by HAProxy using a hash of the server IP address, TCP port, and
[dynamic cookie secret key](#cookie-key). When `false`, the server name will be used as the cookie name. Note that setting
this to `false` will have no impact if [use-resolver](#dns-resolvers) is set.

Note for `dynamic-scaling` users only, v0.5 or older: the hash of the server is built based on it's name.
When the slots are scaled down, the remaining servers might change it's server name on
HAProxy configuration. In order to circumvent this, always configure the slot increment at
least as much as the number of replicas of the deployment that need to use affinity. This
limitation was removed on v0.6.

* http://cbonte.github.io/haproxy-dconv/1.8/configuration.html#4-cookie
* http://cbonte.github.io/haproxy-dconv/1.8/configuration.html#5.2-cookie
* https://www.haproxy.com/blog/load-balancing-affinity-persistence-sticky-sessions-what-you-need-to-know/
* http://cbonte.github.io/haproxy-dconv/1.8/configuration.html#dynamic-cookie-key

### Auth TLS

Configure client authentication with X509 certificate. The following headers are added to the request:

* `X-SSL-Client-SHA1`: Hex encoding of the SHA-1 fingerprint of the X509 certificate
* `X-SSL-Client-DN`: Distinguished name of the certificate
* `X-SSL-Client-CN`: Common name of the certificate

The prefix of the header name can be configured with [`ssl-headers-prefix`](#ssl-headers-prefix) configmap option, which defaults to `X-SSL`.

The following annotations are supported:

* `ingress.kubernetes.io/auth-tls-cert-header`: if true HAProxy will add `X-SSL-Client-Cert` http header with a base64 encoding of the X509 certificate provided by the client. Default is to not provide the client certificate.
* `ingress.kubernetes.io/auth-tls-error-page`: optional URL of the page to redirect the user if he doesn't provide a certificate or the certificate is invalid.
<<<<<<< HEAD
* `ingress.kubernetes.io/auth-tls-secret`: mandatory secret name with `ca.crt` key providing all certificate authority bundles used to validate client certificates.
* `ingress.kubernetes.io/auth-tls-verify-client`: optional configuration of Client Verification behavior. Supported values are `off`, `on`, `optional` and `optional_no_ca`. The default value is `on` if a valid secret is provided, `off` otherwise.
=======
* `ingress.kubernetes.io/auth-tls-secret`: mandatory secret name with `ca.crt` key providing all certificate authority bundles used to validate client certificates, an optional `ca.crl` key can also provide a CRL in PEM format for the server to verify against.
* `ingress.kubernetes.io/auth-tls-verify-client`: optional configuration of Client Verification behaviour. Supported values are `on`, `optional` and `optional_no_ca`
>>>>>>> ad56d0e6

See also client cert [example](/examples/auth/client-certs).

### Blue-green

Configure weight of a blue/green deployment. The annotation accepts a comma separated list of label
name/value pair and a numeric weight. Concatenate label name, label value and weight with an equal
sign, without spaces. The label name/value pair will be used to match corresponding pods or deploys.
There is no limit to the number of label/weight balance configurations.

The endpoints of a single backend are selected using service selectors, which also uses labels.
Because of that, in order to use blue/green deployment, the deployment, daemon set or replication
controller template should have at least two label name/value pairs - one that matches the service
selector and another that matches the blue/green selector.

* `ingress.kubernetes.io/blue-green-balance`: comma separated list of labels and weights
* `ingress.kubernetes.io/blue-green-deploy`: deprecated on v0.7, this is an alias to `ingress.kubernetes.io/blue-green-balance`.
* `ingress.kubernetes.io/blue-green-mode`: defaults to `deploy` on v0.7, defines how to apply the weights, might be `pod` or `deploy`

The following configuration `group=blue=1,group=green=4` will redirect 20% of the load to the
`group=blue` group and 80% of the load to `group=green` group.

Applying the weights depends on the blue/green mode. v0.6 has only `pod` mode which means that
every single pod receives the same weight as configured on blue/green balance. This means that
a balance configuration with 50% to each group will redirect twice as much requests to a backend
that has the double of replicas. v0.7 has also `deploy` mode which rebalance the weights based
on the number of replicas of each deployment.

In short, regarding blue/green mode: use `pod` if you want to redirect more requests to a
deployment updating the number of replicas; use `deploy` if you want to control the load
of each side updating the blue/green balance annotation.

Value of `0` (zero) can also be used as weight. This will let the endpoint configured in the
backend accepting persistent connections - see [affinity](#affinity) - but will not participate
in the load balancing. The maximum weight value is `256`.

See also the [example](/examples/blue-green) page.

http://cbonte.github.io/haproxy-dconv/1.8/configuration.html#5.2-weight

### CORS

Add CORS headers on OPTIONS http command (preflight) and reponses.

* `ingress.kubernetes.io/cors-enable`: Enable CORS if defined as `true`.
* `ingress.kubernetes.io/cors-allow-origin`: Optional, configures `Access-Control-Allow-Origin` header which defines the URL that may access the resource. Defaults to `*`.
* `ingress.kubernetes.io/cors-allow-methods`: Optional, configures `Access-Control-Allow-Methods` header which defines the allowed methods. See defaults [here](/pkg/common/ingress/annotations/cors/main.go#L34).
* `ingress.kubernetes.io/cors-allow-headers`: Optional, configures `Access-Control-Allow-Headers` header which defines the allowed headers. See defaults [here](/pkg/common/ingress/annotations/cors/main.go#L34).
* `ingress.kubernetes.io/cors-allow-credentials`: Optional, configures `Access-Control-Allow-Credentials` header which defines whether or not credentials (cookies, authorization headers or client certificates) should be exposed. Defaults to `true`.
* `ingress.kubernetes.io/cors-max-age`: Optional, configures `Access-Control-Max-Age` header which defines the time in seconds the result should be cached. Defaults to `86400` (1 day).
* `ingress.kubernetes.io/cors-expose-headers`: Optional, configures `Access-Control-Expose-Headers` header which defines what headers are allowed to be passed through to the CORS application. Defaults to not add the header.

https://developer.mozilla.org/en-US/docs/Web/HTTP/CORS

### Limit

Configure rate limit and concurrent connections per client IP address in order to mitigate DDoS attack.
If several users are hidden behind the same IP (NAT or proxy), this configuration may have a negative
impact for them. Whitelist can be used to these IPs.

The following annotations are supported:

* `ingress.kubernetes.io/limit-connections`: Maximum number os concurrent connections per client IP
* `ingress.kubernetes.io/limit-rps`: Maximum number of connections per second of the same IP
* `ingress.kubernetes.io/limit-whitelist`: Comma separated list of CIDRs that should be removed from the rate limit and concurrent connections check

### Connection

Configurations of connection limit and timeout.

* `ingress.kubernetes.io/maxconn-server`: Defines the maximum concurrent connections each server of a backend should receive. If not specified or a value lesser than or equal zero is used, an unlimited number of connections will be allowed. When the limit is reached, new connections will wait on a queue.
* `ingress.kubernetes.io/maxqueue-server`: Defines the maximum number of connections should wait in the queue of a server. When this number is reached, new requests will be redispached to another server, breaking sticky session if configured. The queue will be unlimited if the annotation is not specified or a value lesser than or equal zero is used.
* `ingress.kubernetes.io/timeout-queue`: Defines how much time a connection should wait on a queue before a 503 error is returned to the client. The unit defaults to milliseconds if missing, change the unit with `s`, `m`, `h`, ... suffix. The configmap `timeout-queue` option is used as the default value.

* http://cbonte.github.io/haproxy-dconv/1.8/configuration.html#5.2-maxconn
* http://cbonte.github.io/haproxy-dconv/1.8/configuration.html#5.2-maxqueue
* http://cbonte.github.io/haproxy-dconv/1.8/configuration.html#4-timeout%20queue
* Time suffix: http://cbonte.github.io/haproxy-dconv/1.8/configuration.html#2.4

### OAuth

Configure OAuth2 via Bitly's `oauth2_proxy`.

* `ingress.kubernetes.io/oauth`: Defines the oauth implementation. The only supported option is `oauth2_proxy`.
* `ingress.kubernetes.io/oauth-uri-prefix`: Defines the URI prefix of the oauth service. The default value is `/oauth2`. There should be a backend with this path in the ingress resource.
* `ingress.kubernetes.io/oauth-headers`: Defines an optional comma-separated list of `<header>:<haproxy-var>` used to configure request headers to the upstream backends. The default value is `X-Auth-Request-Email:auth_response_email` which means configuring a header `X-Auth-Request-Email` with the value of the var `auth_response_email`. New variables can be added overwriting the default `auth-request.lua` script.

The `oauth2_proxy` implementation expects Bitly's [oauth2_proxy](https://github.com/bitly/oauth2_proxy)
running as a backend of the same domain that should be protected. `oauth2_proxy` has support
to GitHub, Google, Facebook, OIDC and many others.

All paths of a domain will have the same oauth configurations, despite if the path is configured
on an ingress resource without oauth annotations. In other words, if two ingress resources share
the same domain but only one has oauth annotations - the one that has at least the `oauth2_proxy`
service - all paths from that domain will be protected.

See also the [example](/examples/auth/oauth) page.

### Proxy Protocol

Define if the upstream backends support proxy protocol and what version of the protocol should be used.

* `ingress.kubernetes.io/proxy-protocol`: The proxy protocol version the backend expect. Supported values are `v1`, `v2`, `v2-ssl`, `v2-ssl-cn` or `no`. The default behavior if not declared is that the protocol is not supported by the backends and should not be used.

* http://www.haproxy.org/download/1.8/doc/proxy-protocol.txt
* http://cbonte.github.io/haproxy-dconv/1.8/configuration.html#5.2-send-proxy
* http://cbonte.github.io/haproxy-dconv/1.8/configuration.html#5.2-send-proxy-v2
* http://cbonte.github.io/haproxy-dconv/1.8/configuration.html#5.2-send-proxy-v2-ssl
* http://cbonte.github.io/haproxy-dconv/1.8/configuration.html#5.2-send-proxy-v2-ssl-cn

### Secure Backend

Configure secure (TLS) connection to the backends.

* `ingress.kubernetes.io/secure-backends`: Define as true if the backend provide a TLS connection.
* `ingress.kubernetes.io/secure-crt-secret`: Optional secret name of client certificate and key. This cert/key pair must be provided if the backend requests a client certificate. Expected secret keys are `tls.crt` and `tls.key`, the same used if secret is built with `kubectl create secret tls <name>`.
* `ingress.kubernetes.io/secure-verify-ca-secret`: Optional secret name with certificate authority bundle used to validate server certificate, preventing man-in-the-middle attacks. Expected secret key is `ca.crt`.

### Server Alias

Configure hostname alias. All annotations will be combined together with the host
attribute in the same ACL, and any of them might be used to match SNI extensions
(TLS) or Host HTTP header. The matching is case insensitive.

* `ingress.kubernetes.io/server-alias`: Defines an alias with hostname-like syntax. On v0.6 and older, wildcard `*` wasn't converted to match a subdomain. Regular expression was also accepted but dots were escaped, making this alias less useful as a regex. Starting v0.7 the same hostname syntax is used, so `*.my.domain` will match `app.my.domain` but won't match `sub.app.my.domain`.
* `ingress.kubernetes.io/server-alias-regex`: Only in v0.7 and newer. Match hostname using a POSIX extended regular expression. The regex will be used verbatim, so add `^` and `$` if strict hostname is desired and escape `\.` dots in order to strictly match them. Some HTTP clients add the port number in the Host header, so remember to add `(:[0-9]+)?$` in the end of the regex if a dollar sign `$` is being used to match the end of the string.

### Rewrite Target

Configures how URI of the requests should be rewritten before send the request to the backend.
The following table shows some examples:

|ingress path|request path|rewrite target|output|
|---|---|---|---|
|/abc|/abc|/|/|
|/abc|/abc/|/|/|
|/abc|/abc/x|/|/x|
|/abc|/abc|/y|/y|
|/abc|/abc/|/y|/y/|
|/abc|/abc/x|/y|/y/x|
|/abc/|/abc|/|**404**|
|/abc/|/abc/|/|/|
|/abc/|/abc/x|/|/x|

### SSL passthrough

Defines if HAProxy should work in TCP proxy mode and leave the SSL offload to the backend.
SSL passthrough is a per domain configuration, which means that other domains can be
configured to SSL offload on HAProxy.

If using SSL passthrough, only root `/` path is supported.

* `ingress.kubernetes.io/ssl-passthrough`: Enable ssl passthrough if defined as `True` and the backend is expected to SSL offload the incoming traffic. The default value is `False`, which means HAProxy should do the SSL handshake.
* `ingress.kubernetes.io/ssl-passthrough-http-port`: Since v0.7. Optional HTTP port number of the backend. If defined, connections to the HAProxy HTTP port, default `80`, is sent to that port which expects to speak plain HTTP. If not defined, connections to the HTTP port will redirect connections to the HTTPS one.

### WAF

Defines which web application firewall (WAF) implementation should be used
to validate requests. Currently the only supported value is `modsecurity`.
See also [modsecurity-endpoints](#modsecurity-endpoints) configmap option.

This annotation has no effect if the target web application firewall isn't
configured.

### Agent Check

Allows HAProxy agent checks to be defined for a backend. This is an auxiliary
check that is run independently of a regular health check and can be used to
control the reported status of a server as well as the weight to be used for
load balancing.

**NOTE:** `agent-check-port` must be provided for any of the agent check
options to be applied.

* `ingress.kubernetes.io/agent-check-port`: Defines the port on which the agent is
listening. This option is required in order to use an agent check.
See also: http://cbonte.github.io/haproxy-dconv/1.8/configuration.html#5.2-agent-port
* `ingress.kubernetes.io/agent-check-addr`: Defines the address for agent checks.
If omitted, the server address will be used.
See also: http://cbonte.github.io/haproxy-dconv/1.8/configuration.html#5.2-agent-check
* `ingress.kubernetes.io/agent-check-interval`: Defines the interval between agent checks.
If omitted, the default of 2 seconds will be used.
See also: http://cbonte.github.io/haproxy-dconv/1.8/configuration.html#5.2-agent-inter
* `ingress.kubernetes.io/agent-check-send`: Defines a string to be sent to the agent
upon connection.
See also: http://cbonte.github.io/haproxy-dconv/1.8/configuration.html#5.2-agent-send

### Health Check

Controls server health checks on a per-backend basis.

* `ingress.kubernetes.io/health-check-uri`: If specified, this changes the default TCP health
into an HTTP health check.
See also: http://cbonte.github.io/haproxy-dconv/1.8/configuration.html#4.2-option%20httpchk
* `ingress.kubernetes.io/health-check-addr`: Defines the address for health checks.
If omitted, the server addr will be used.
See also: http://cbonte.github.io/haproxy-dconv/1.8/configuration.html#5.2-addr
* `ingress.kubernetes.io/health-check-port`: Defines the port for health checks.
If omitted, the server port will be used.
See also: http://cbonte.github.io/haproxy-dconv/1.8/configuration.html#5.2-port
* `ingress.kubernetes.io/health-check-interval`: Defines the interval between health checks.
If omitted, the value specified in the [ConfigMap](#backend-check-interval) will be used.
See also: http://cbonte.github.io/haproxy-dconv/1.8/configuration.html#5.2-inter
* `ingress.kubernetes.io/health-check-rise-count`: The number of successful health checks
that must occur before a server is marked operational. If omitted, the default value is 2.
See also: http://cbonte.github.io/haproxy-dconv/1.8/configuration.html#5.2-rise
* `ingress.kubernetes.io/health-check-fall-count`: The number of failed health checks that
must occur before a server is marked as dead. If omitted, the default value is 3.
See also: http://cbonte.github.io/haproxy-dconv/1.8/configuration.html#5.2-fall

## ConfigMap

If using ConfigMap to configure HAProxy Ingress, use
`--configmap=<namespace>/<configmap-name>` argument on HAProxy Ingress deployment.
A ConfigMap can be created with `kubectl create configmap`.

The following parameters are supported:

* `[0]` only in `v0.7` (`snapshot`)
* `[1]` only in `v0.8`

||Name|Type|Default|
|---|---|---|---|
||[`backend-check-interval`](#backend-check-interval)|time with suffix|`2s`|
||[`backend-server-slots-increment`](#dynamic-scaling)|number of slots|`32`|
||[`balance-algorithm`](#balance-algorithm)|algorithm name|`roundrobin`|
||[`bind-ip-addr-healthz`](#bind-ip-addr)|IP address|`*`|
||[`bind-ip-addr-http`](#bind-ip-addr)|IP address|`*`|
||[`bind-ip-addr-stats`](#bind-ip-addr)|IP address|`*`|
||[`bind-ip-addr-tcp`](#bind-ip-addr)|IP address|`*`|
|`[0]`|[`config-frontend`](#configuration-snippet)|multiline HAProxy frontend config||
|`[0]`|[`config-global`](#configuration-snippet)|multiline HAProxy global config||
||[`cookie-key`](#cookie-key)|secret key|`Ingress`|
|`[0]`|[`dns-accepted-payload-size`](#dns-resolvers)|number|`8192`|
|`[0]`|[`dns-cluster-domain`](#dns-resolvers)|cluster name|`cluster.local`|
|`[0]`|[`dns-hold-obsolete`](#dns-resolvers)|time with suffix|`0s`|
|`[0]`|[`dns-hold-valid`](#dns-resolvers)|time with suffix|`1s`|
|`[0]`|[`dns-resolvers`](#dns-resolvers)|multiline resolver=ip[:port]|``|
|`[0]`|[`dns-timeout-retry`](#dns-resolvers)|time with suffix|`1s`|
||[`drain-support`](#drain-support)|[true\|false]|`false`|
||[`dynamic-scaling`](#dynamic-scaling)|[true\|false]|`false`|
||[`forwardfor`](#forwardfor)|[add\|ignore\|ifmissing]|`add`|
||[`healthz-port`](#healthz-port)|port number|`10253`|
||[`hsts`](#hsts)|[true\|false]|`true`|
||[`hsts-include-subdomains`](#hsts)|[true\|false]|`false`|
||[`hsts-max-age`](#hsts)|number of seconds|`15768000`|
||[`hsts-preload`](#hsts)|[true\|false]|`false`|
||[`http-log-format`](#log-format)|http log format|HAProxy default log format|
|`[0]`|[`http-port`](#bind-ip-addr)|port number|`80`|
||[`https-log-format`](#log-format)|https(tcp) log format\|`default`|do not log|
|`[0]`|[`https-port`](#bind-ip-addr)|port number|`443`|
||[`https-to-http-port`](#https-to-http-port)|port number|0 (do not listen)|
||[`load-server-state`](#load-server-state) (experimental)|[true\|false]|`false`|
||[`max-connections`](#max-connections)|number|`2000`|
|`[0]`|[`modsecurity-endpoints`](#modsecurity-endpoints)|comma-separated list of IP:port (spoa)|no waf config|
|`[0]`|[`modsecurity-timeout-hello`](#modsecurity)|time with suffix|`100ms`|
|`[0]`|[`modsecurity-timeout-idle`](#modsecurity)|time with suffix|`30s`|
|`[0]`|[`modsecurity-timeout-processing`](#modsecurity)|time with suffix|`1s`|
|`[0]`|[`nbproc-ssl`](#nbproc)|number of process|`0`|
|`[0]`|[`nbthread`](#nbthread)|number of threads|`1`|
||[`no-tls-redirect-locations`](#no-tls-redirect-locations)|comma-separated list of url|`/.well-known/acme-challenge`|
||[`proxy-body-size`](#proxy-body-size)|number of bytes|unlimited|
||[`ssl-ciphers`](#ssl-ciphers)|colon-separated list|[link to code](https://github.com/jcmoraisjr/haproxy-ingress/blob/v0.6/pkg/controller/config.go#L40)|
||[`ssl-dh-default-max-size`](#ssl-dh-default-max-size)|number|`1024`|
||[`ssl-dh-param`](#ssl-dh-param)|namespace/secret name|no custom DH param|
|`[1]`|[`ssl-engine`](#ssl-engine)|OpenSSL engine name and parameters|no engine set|
||[`ssl-headers-prefix`](#ssl-headers-prefix)|prefix|`X-SSL`|
|`[1]`|[`ssl-mode-async`](#ssl-engine)|[true\|false]|`false`|
||[`ssl-options`](#ssl-options)|space-separated list|`no-sslv3` `no-tls-tickets`|
||[`ssl-redirect`](#ssl-redirect)|[true\|false]|`true`|
||[`stats-auth`](#stats)|user:passwd|no auth|
||[`stats-port`](#stats)|port number|`1936`|
||[`stats-proxy-protocol`](#stats)|[true\|false]|`false`|
|`[0]`|[`stats-ssl-cert`](#stats)|namespace/secret name|no ssl/plain http|
|`[0]`|[`strict-host`](#strict-host)|[true\|false]|`true`|
||[`syslog-endpoint`](#syslog-endpoint)|IP:port (udp)|do not log|
||[`syslog-format`](#syslog-format)|rfc5424\|rfc3164|rfc5424|
|`[0]`|[`syslog-tag`](#syslog-tag)|syslog tag field string|`ingress`|
||[`tcp-log-format`](#log-format)|tcp log format|HAProxy default log format|
||[`timeout-client`](#timeout)|time with suffix|`50s`|
||[`timeout-client-fin`](#timeout)|time with suffix|`50s`|
||[`timeout-connect`](#timeout)|time with suffix|`5s`|
||[`timeout-http-request`](#timeout)|time with suffix|`5s`|
||[`timeout-keep-alive`](#timeout)|time with suffix|`1m`|
||[`timeout-queue`](#timeout)|time with suffix|`5s`|
||[`timeout-server`](#timeout)|time with suffix|`50s`|
||[`timeout-server-fin`](#timeout)|time with suffix|`50s`|
||[`timeout-stop`](#timeout)|time with suffix|no timeout|
||[`timeout-tunnel`](#timeout)|time with suffix|`1h`|
||[`use-proxy-protocol`](#use-proxy-protocol)|[true\|false]|`false`|

### balance-algorithm

Define a load balancing algorithm. Use a configmap option to define a default value,
and an ingress annotation to define a per backend configuration.

Global configmap option:

* `balance-algorithm`: algorithm name, default value is `roundrobin`

Annotation on ingress resources:

* `ingress.kubernetes.io/balance-algorithm`

http://cbonte.github.io/haproxy-dconv/1.8/configuration.html#4-balance

### backend-check-interval

Define the interval between TCP health checks to the backend using `inter` option.

Default value is `2s` - two seconds between two consecutive checks. Configure an
empty string to disable health checks.

http://cbonte.github.io/haproxy-dconv/1.8/configuration.html#5.2-inter

### bind-ip-addr

Define listening IPv4/IPv6 address on several HAProxy frontends. All IP addresses defaults to IPv4 `*` if not declared.

`bind-ip-addr-tcp`: IP address of all TCP services declared on [`tcp-services`](#tcp-services-configmap) configmap option.
`bind-ip-addr-http`: IP address of all HTTP/s frontends, port `:80` and `:443`, and also [`https-to-http-port`](#https-to-http-port) if declared.
`bind-ip-addr-healthz`: IP address of the health check URL. See also [`healthz-port`](#healthz-port).
`bind-ip-addr-stats`: IP address of the statistics page. See also [`stats-port`](#stats).

http://cbonte.github.io/haproxy-dconv/1.8/configuration.html#4-bind

### Configuration snippet

Add HAProxy configuration snippet to the configuration file. Use multiline content to add more than one
line of configuration.

Examples - configmap:

```yaml
    config-global: |
      tune.bufsize 32768
```

```yaml
    config-frontend: |
      capture request header X-User-Id len 32
```

Ingress annotation:

```yaml
    annotations:
      ingress.kubernetes.io/config-backend: |
        acl bar-url path /bar
        http-request deny if bar-url
```

Global configmap options:

* `config-global`: Add configuration snippet to the end of the global section.
* `config-frontend`: Add configuration snippet to all frontend sections.

Annotation option:

* `ingress.kubernetes.io/config-backend`: Add configuration snippet to the HAProxy backend section.

### cookie-key

Define a secret key used with the IP address and port number of a backend server
to dynamically create a cookie to that server. Only useful on cookie based
server affinity. See also [affinity](#affinity) annotations.

http://cbonte.github.io/haproxy-dconv/1.8/configuration.html#dynamic-cookie-key

### dns-resolvers

Configure dynamic backend server update using DNS service discovery.

Global configmap options:

* `dns-resolvers`: Multiline list of DNS resolvers in `resolvername=ip:port` format
* `dns-accepted-payload-size`: Maximum payload size announced to the name servers
* `dns-timeout-retry`: Time between two consecutive queries when no valid response was received, defaults to `1s`
* `dns-hold-valid`: Time a resolution is considered valid. Keep in sync with DNS cache timeout. Defaults to `1s`
* `dns-hold-obsolete`: Time to keep valid a missing IP from a new DNS query, defaults to `0s`
* `dns-cluster-domain`: K8s cluster domain, defaults to `cluster.local`

Annotations on ingress resources:

* `ingress.kubernetes.io/use-resolver`: Name of the resolver that the backend should use

Important advices!

* Use resolver with **headless** services, see [k8s doc](https://kubernetes.io/docs/concepts/services-networking/service/#headless-services), otherwise HAProxy will reference the service IP instead of the endpoints.
* Beware of DNS cache, eg kube-dns has `--max-ttl` and `--max-cache-ttl` to change its default cache of `30s`.

See also the [example](/examples/dns-service-discovery) page.

Reference:

* https://cbonte.github.io/haproxy-dconv/1.8/configuration.html#5.3.2
* https://cbonte.github.io/haproxy-dconv/1.8/configuration.html#5.2-resolvers
* https://kubernetes.io/docs/concepts/services-networking/dns-pod-service/
* https://kubernetes.io/docs/concepts/services-networking/service/#headless-services

### dynamic-scaling

The `dynamic-scaling` option defines if backend updates should be made starting a
new HAProxy instance that will read the new config file (`false`), or updating the
running HAProxy via a Unix socket (`true`). Despite the configuration, the config
file will stay in sync with in memory config.

If `true` HAProxy Ingress will create at least `backend-server-slots-increment`
servers on each backend and update them via a Unix socket without reloading HAProxy.
Unused servers will stay in a disabled state.

Starting on v0.6, `dynamic-scaling` config will only force a reloading of HAProxy if
the number of servers on a backend need to be increased. Before v0.6 a reload will
also happen when the number of servers could be reduced.

Global configmap options:

* `dynamic-scaling`: Define if dynamic scaling should be used whenever possible
* `backend-server-slots-increment`: Configures the minimum number of servers, the size of the increment when growing and the size of the decrement when shrinking of each HAProxy backend

Annotations on ingress resources:

* `ingress.kubernetes.io/slots-increment`: A per backend slot increment

http://cbonte.github.io/haproxy-dconv/1.8/management.html#9.3

### forwardfor

Define if `X-Forwarded-For` header should be added always, added if missing or
ignored from incoming requests. Default is `add` which means HAProxy will itself
generate a `X-Forwarded-For` header with client's IP address and remove this same
header from incoming requests.

Use `ignore` to skip any check. `ifmissing` should be used to add
`X-Forwarded-For` with client's IP address only if this header is not defined.
Only use `ignore` or `ifmissing` on trusted networks.

http://cbonte.github.io/haproxy-dconv/1.8/configuration.html#4-option%20forwardfor

### healthz-port

Define the port number HAProxy should listen to in order to answer for health checking
requests. Use `/healthz` as the request path.

http://cbonte.github.io/haproxy-dconv/1.8/configuration.html#4-monitor-uri

### hsts

Configure global (configmap) or per host or location (annotation) HSTS - HTTP Strict Transport Security. Annotations has precedence over global configuration.

Global configmap options:

* `hsts`: `true` if HSTS response header should be added
* `hsts-include-subdomains`: `true` if it should apply to subdomains as well
* `hsts-max-age`: time in seconds the browser should remember this configuration
* `hsts-preload`: `true` if the browser should include the domain to [HSTS preload list](https://hstspreload.org/)

Annotations on ingress resources:

* `ingress.kubernetes.io/hsts`
* `ingress.kubernetes.io/hsts-include-subdomains`
* `ingress.kubernetes.io/hsts-max-age`
* `ingress.kubernetes.io/hsts-preload`

https://developer.mozilla.org/en-US/docs/Web/HTTP/Headers/Strict-Transport-Security

### https-to-http-port

A port number to listen http requests from another load balancer that does the ssl offload.

How it works: HAProxy will define if the request came from a HTTPS connection reading the
`X-Forwarded-Proto` HTTP header or the port number the client used to connect. If the
header is `https` or the port number matches `https-to-http-port`, HAProxy will behave
just like itself did the ssl offload: HSTS header will be provided if configured and no
https redirect will be done. There is only one exception: if `https-to-http-port` is `80`,
only the header will be checked.

The `X-Forwarded-Proto` header is optional in the following condition:

* The `https-to-http-port` should not match HTTP port `80`; and
* The load balancer should connect to the same `https-to-http-port` number, eg cannot
have any proxy like Kubernetes' `NodePort` between the load balancer and HAProxy

### load-server-state

Define if HAProxy should save and reload it's current state between server reloads, like
uptime of backends, qty of requests and so on.

This is an experimental feature and has currently some issues if using with `dynamic-scaling`:
an old state with disabled servers will disable them in the new configuration.

* http://cbonte.github.io/haproxy-dconv/1.8/configuration.html#3.1-server-state-file
* http://cbonte.github.io/haproxy-dconv/1.8/configuration.html#4-load-server-state-from-file

### log-format

Customize the tcp, http or https log format using log format variables. Only used if
[syslog-endpoint](#syslog-endpoint) is also configured.

* `tcp-log-format`: log format of TCP proxies, defaults to HAProxy default TCP log format. See also [TCP services configmap](#tcp-services-configmap) command-line option.
* `http-log-format`: log format of all HTTP proxies, defaults to HAProxy default HTTP log format.
* `https-log-format`: log format of TCP proxy used to inspect SNI extention. Use `default` to configure default TCP log format, defaults to not log.

https://cbonte.github.io/haproxy-dconv/1.8/configuration.html#8.2.4

### max-connections

Define the maximum number of concurrent connections on all proxies.
Defaults to `2000` connections, which is also the HAProxy default configuration.

http://cbonte.github.io/haproxy-dconv/1.8/configuration.html#3.2-maxconn

### modsecurity-endpoints

Configure a comma-separated list of `IP:port` of HAProxy agents (SPOA) for ModSecurity.
The default configuration expects the `contrib/modsecurity` implementation from HAProxy source code.

Currently all http requests will be parsed by the ModSecurity agent, even if the ingress resource
wasn't configured to deny requests based on ModSecurity response.

See also:

* [modsecurity](#modsecurity) config options
* [`ingress.kubernetes.io/waf`](#waf) annotation
* [example](/examples/modsecurity) page

Reference:

* http://cbonte.github.io/haproxy-dconv/1.8/configuration.html#9.3
* https://www.haproxy.org/download/1.8/doc/SPOE.txt
* https://github.com/jcmoraisjr/modsecurity-spoa

### modsecurity

Configure modsecurity agent. These options only have effect if ModSecurity is configured.
See also [`modsecurity-endpoints`](#modsecurity-endpoints) configmap option and
[`ingress.kubernetes.io/waf`](#waf) annotation.

Global configmap options:

* `modsecurity-timeout-hello`: Defines the maximum time to wait for the AGENT-HELLO frame from the agent. Default value is `100ms`.
* `modsecurity-timeout-idle`: Defines the maximum time to wait before close an idle connection. Default value is `30s`.
* `modsecurity-timeout-processing`: Defines the maximum time to wait for the whole ModSecurity processing. Default value is `1s`.

* https://www.haproxy.org/download/1.8/doc/SPOE.txt

### nbproc

Define the number of dedicated HAProxy process to the SSL/TLS handshake and
offloading. The default value is 0 (zero) which means HAProxy should process all
the SSL/TLS offloading, as well as the header inspection and load balancing
within the same HAProxy process.

The recommended value depends on how much CPU a single HAProxy process is
spending. Use 0 (zero) if the amount of processing has low CPU usage. This will
avoid a more complex topology and an inter-process communication. Use the number
of cores of a dedicated host minus 1 (one) to distribute the SSL/TLS offloading
process. Leave one core dedicated to header inspection and load balancing.

If splitting HAProxy into two or more process and the number of threads is one,
`cpu-map` is used to bind each process on its own CPU core.

See also [nbthread](#nbthread).

* `nbproc-ssl`: number of dedicated process to SSL/TLS offloading

Referece:

* http://cbonte.github.io/haproxy-dconv/1.8/configuration.html#3.1-nbproc
* http://cbonte.github.io/haproxy-dconv/1.8/configuration.html#4-bind-process
* http://cbonte.github.io/haproxy-dconv/1.8/configuration.html#3.1-cpu-map

### nbthread

Define the number of threads a single HAProxy process should use to all its
processing. If using with [nbproc](#nbproc), every single HAProxy process will
share this same configuration.

If using two or more threads on a single HAProxy process, `cpu-map` is used to
bind each thread on its own CPU core.

Note that multithreaded process is a HAProxy experimental feature!

Reference:

* http://cbonte.github.io/haproxy-dconv/1.8/configuration.html#3.1-nbthread
* http://cbonte.github.io/haproxy-dconv/1.8/configuration.html#3.1-cpu-map

### no-tls-redirect-locations

Define a comma-separated list of URLs that should be removed from the TLS redirect.
Requests to `:80` http port and starting with one of the URLs from the list will
not be redirected to https despite of the TLS redirect configuration.

This option defaults to `/.well-known/acme-challenge`, used by ACME protocol.

### proxy-body-size

Define the maximum number of bytes HAProxy will allow on the body of requests. Default is
to not check, which means requests of unlimited size. This limit can be changed per ingress
resource.

Since 0.4 a suffix can be added to the size, so `10m` means
`10 * 1024 * 1024` bytes. Supported suffix are: `k`, `m` and `g`.

Since 0.7 `unlimited` can be used to overwrite any global body size limit.

http://cbonte.github.io/haproxy-dconv/1.8/configuration.html#7.3.6-req.body_size

### ssl-ciphers

Set the list of cipher algorithms used during the SSL/TLS handshake.

http://cbonte.github.io/haproxy-dconv/1.8/configuration.html#3.1-ssl-default-bind-ciphers

### ssl-dh-default-max-size

Define the maximum size of a temporary DH parameters used for key exchange.
Only used if `ssl-dh-param` isn't provided.

http://cbonte.github.io/haproxy-dconv/1.8/configuration.html#tune.ssl.default-dh-param

### ssl-dh-param

Define DH parameters file used on ephemeral Diffie-Hellman key exchange during
the SSL/TLS handshake.

When stored locally, the DH secret may look like:

```
-----BEGIN DH PARAMETERS-----
MIICCAKCAgEAg9dDI+Z1dk7A0ctnFqPuS2cq8lIQLc36nvaLE5zcbI5IfiyxmxNh
...
-----END DH PARAMETERS-----
```

To create your secret you can define the secret with a template and a base64
encoded copy of the DH parameter, or you can generate the secret with:

```
kubectl create secret generic ingress-dh-param --from-file dhparam.pem
```

Then, in the haproxy ingress configuration, `ssl-dh-param` should reference the
resulting secret.

http://cbonte.github.io/haproxy-dconv/1.8/configuration.html#3.1-ssl-dh-param-file

### ssl-engine

Set the name of the OpenSSL engine to use. The string shall include the engine name
and its parameters.

Additionally, `ssl-mode-async` can be set to enable asynchronous TLS I/O operations if
the ssl-engine used supports it.

Reference:

* http://cbonte.github.io/haproxy-dconv/1.8/configuration.html#ssl-engine
* http://cbonte.github.io/haproxy-dconv/1.8/configuration.html#ssl-mode-async

### ssl-headers-prefix

Define the http header prefix that should be used with certificate parameters such as
DN and SHA1 on client cert authentication. The default value is `X-SSL` which
will create a `X-SSL-Client-DN` header with the DN of the certificate.

Since [RFC 6648](http://tools.ietf.org/html/rfc6648) `X-` prefix on unstandardized
headers changed from a convention to deprecation. This configuration allows to
select which pattern should be used on SSL/TLS headers.

### ssl-options

Define a space-separated list of options on SSL/TLS connections:

* `force-sslv3`: Enforces use of SSLv3 only
* `force-tlsv10`: Enforces use of TLSv1.0 only
* `force-tlsv11`: Enforces use of TLSv1.1 only
* `force-tlsv12`: Enforces use of TLSv1.2 only
* `no-sslv3`: Disables support for SSLv3
* `no-tls-tickets`: Enforces the use of stateful session resumption
* `no-tlsv10`: Disables support for TLSv1.0
* `no-tlsv11`: Disables support for TLSv1.1
* `no-tlsv12`: Disables support for TLSv1.2

### ssl-redirect

A global configuration of SSL redirect used as default value if ingress resource
doesn't use `ssl-redirect` annotation. If true HAProxy Ingress sends a `302 redirect`
to https if TLS is [configured](/examples/tls-termination).

### stats

Configurations of the HAProxy statistics page:

* `stats-auth`: Enable basic authentication with clear-text password - `<user>:<passwd>`
* `stats-port`: Change the port HAProxy should listen to requests
* `stats-proxy-protocol`: Define if the stats endpoint should enforce the PROXY protocol
* `stats-ssl-cert`: Optional namespace/secret-name of `tls.crt` and `tls.key` pair used to enable SSL on stats page. Plain http will be used if not provided, the secret wasn't found or the secret doesn't have a crt/key pair.

### strict-host

Defines whether the path of another matching host/FQDN should be used to try
to serve a request. The default value is `true`, which means a strict
configuration and the `default-backend` should be used if a path couldn't be
matched. If `false`, all matching wildcard hosts will be visited in order to
try to match the path.

Using the following configuration:

```
  spec:
    rules:
    - host: my.domain.com
      http:
        paths:
        - path: /a
          backend:
            serviceName: svc1
            servicePort: 8080
    - host: *.domain.com
      http:
        paths:
        - path: /
          backend:
            serviceName: svc2
            servicePort: 8080
```

A request to `my.domain.com/b` would serve:

* `default-backend` if `strict-host` is true, the default value
* `svc2` if `strict-host` is false

### syslog-endpoint

Configure the UDP syslog endpoint where HAProxy should send access logs.

### syslog-format

Configure the log format to be either rfc5424 ( default ) or rfc3164

### syslog-tag

Configure the tag field in the syslog header to the supplied string.
See: http://cbonte.github.io/haproxy-dconv/1.8/configuration.html#3.1-log-tag

### timeout

Define timeout configurations:

* `timeout-client`: Maximum inactivity time on the client side
* `timeout-client-fin`: Maximum inactivity time on the client side for half-closed connections - FIN_WAIT state
* `timeout-connect`: Maximum time to wait for a connection to a backend
* `timeout-http-request`: Maximum time to wait for a complete HTTP request
* `timeout-keep-alive`: Maximum time to wait for a new HTTP request on keep-alive connections
* `timeout-queue`: Maximum time a connection should wait on a server queue before return a 503 error to the client
* `timeout-server`: Maximum inactivity time on the backend side
* `timeout-server-fin`: Maximum inactivity time on the backend side for half-closed connections - FIN_WAIT state
* `timeout-stop`: Maximum time to wait for long lived connections to finish, eg websocket, before hard-stop a HAProxy process due to a reload
* `timeout-tunnel`: Maximum inactivity time on the client and backend side for tunnels

Reference:

* `timeout-stop` - http://cbonte.github.io/haproxy-dconv/1.8/configuration.html#3.1-hard-stop-after

### use-proxy-protocol

Define if HAProxy is behind another proxy that use the PROXY protocol. If `true`, ports
`80` and `443` will enforce the PROXY protocol.

The stats endpoint (defaults to port `1936`) has it's own [`stats-proxy-protocol`](#stats)
configuration.

* http://cbonte.github.io/haproxy-dconv/1.8/configuration.html#5.1-accept-proxy
* http://www.haproxy.org/download/1.8/doc/proxy-protocol.txt

### drain-support

Set to true if you wish to use HAProxy's drain support for pods that are NotReady (e.g., failing a
k8s readiness check) or are in the process of terminating. This option only makes sense with
cookie affinity configured as it allows persistent traffic to be directed to pods that are in a
not ready or terminating state.

## Command-line

The following command-line arguments are supported:

* `[0]` only in `canary` tag

||Name|Type|Default|
|---|---|---|---|
||[`allow-cross-namespace`](#allow-cross-namespace)|[true\|false]|`false`|
||[`default-backend-service`](#default-backend-service)|namespace/servicename|(mandatory)|
||[`default-ssl-certificate`](#default-ssl-certificate)|namespace/secretname|(mandatory)|
||[`ingress-class`](#ingress-class)|name|`haproxy`|
||[`kubeconfig`](#kubeconfig)|/path/to/kubeconfig|in cluster config|
||[`max-old-config-files`](#max-old-config-files)|num of files|`0`|
||[`publish-service`](#publish-service)|namespace/servicename|``|
||[`rate-limit-update`](#rate-limit-update)|uploads per second (float)|`0.5`|
||[`reload-strategy`](#reload-strategy)|[native\|reusesocket]|`native`|
||[`sort-backends`](#sort-backends)|[true\|false]|`false`|
||[`tcp-services-configmap`](#tcp-services-configmap)|namespace/configmapname|no tcp svc|
||[`verify-hostname`](#verify-hostname)|[true\|false]|`true`|
|`[0]`|[`watch-namespace`](#watch-namespace)|namespace|all namespaces|

### allow-cross-namespace

`--allow-cross-namespace` argument, if added, will allow reading secrets from one namespace to an
ingress resource of another namespace. The default behavior is to deny such cross namespace reading.
This adds a breaking change from `v0.4` to `v0.5` on `ingress.kubernetes.io/auth-tls-secret`
annotation, where cross namespace reading were allowed without any configuration.

### default-backend-service

Defines the `namespace/servicename` that should be used if the incoming request doesn't match any
hostname, or the requested path doesn't match any location within the desired hostname.

This is a mandatory argument used in the [deployment](/examples/deployment) example page.

### default-ssl-certificate

Defines the `namespace/secretname` of the default certificate that should be used if ingress
resources using TLS configuration doesn't provide it's own certificate.

This is a mandatory argument used in the [deployment](/examples/deployment) and
[TLS termination](/examples/tls-termination) example pages.

### ingress-class

More than one ingress controller is supported per Kubernetes cluster. The `--ingress-class`
argument allow to override the class name of ingress resources that this instance of the
controller should listen to. Class names that match will be used in the HAProxy configuration.
Other classes will be ignored.

The ingress resource must use the `kubernetes.io/ingress.class` annotation to name it's
ingress class.

### kubeconfig

Ingress controller will try to connect to the Kubernetes master using environment variables and a
service account. This behavior can be changed using `--kubeconfig` argument that reference a
kubeconfig file with master endpoint and credentials. This is a mandatory argument if the controller
is deployed outside of the Kubernetes cluster.

### max-old-config-files

Everytime a configuration change need to update HAProxy, a configuration file is rewritten even if
dynamic update is used. By default the same file is recreated and the old configuration is lost.
Use `--max-old-config-files` to configure after how much files Ingress controller should start to
remove old configuration files. If `0`, the default value, a single `haproxy.cfg` is used.

### publish-service

Some infrastructure tools like `external-DNS` relay in the ingress status to created access routes to the services exposed with ingress object.
```
apiVersion: extensions/v1beta1
kind: Ingress
...
status:
  loadBalancer:
    ingress:
    - hostname: <ingressControllerLoadbalancerFQDN>
```
Use `--publish-service=namespace/servicename` to indicate the services fronting the ingress controller. The controller mirrors the address of this service's endpoints to the load-balancer status of all Ingress objects it satisfies.

### rate-limit-update

Use `--rate-limit-update` to change how much time to wait between HAProxy reloads. Note that the first
update is always immediate, the delay will only prevent two or more updates in the same time frame.
Moreover reloads will only occur if the cluster configuration has changed, otherwise no reload will
occur despite of the rate limit configuration.

This argument receives the allowed reloads per second. The default value is `0.5` which means no more
than one reload will occur within `2` seconds. The lower limit is `0.05` which means one reload within
`20` seconds. The highest one is `10` which will allow ingress controller to reload HAProxy up to 10
times per second.

### reload-strategy

The `--reload-strategy` command-line argument is used to select which reload strategy
HAProxy should use. The following options are available:

* `native`: Uses native HAProxy reload option `-sf`. This is the default option.
* `reusesocket`: (starting on v0.6) Uses HAProxy `-x` command-line option to pass the listening sockets between old and new HAProxy process, allowing hitless reloads.
* `multibinder`: (deprecated on v0.6) Uses GitHub's [multibinder](https://github.com/github/multibinder). This [link](https://githubengineering.com/glb-part-2-haproxy-zero-downtime-zero-delay-reloads-with-multibinder/)
describes how it works.

### sort-backends

Ingress will randomly shuffle backends and server endpoints on each reload in order to avoid
requesting always the same backends just after reloads, depending on the balancing algorithm.
Use `--sort-backends` to avoid this behavior and always declare backends and upstream servers
in the same order.

### tcp-services-configmap

Configure `--tcp-services-configmap` argument with `namespace/configmapname` resource with TCP
services and ports that HAProxy should listen to. Use the HAProxy's port number as the key of the
configmap.

The value of the configmap entry is a colon separated list of the following items:

1. `<namespace>/<service-name>`, mandatory, is the well known notation of the service that will receive incoming connections.
2. `<portnumber>`, mandatory, is the port number the upstream service is listening - this is not related to the listening port of HAProxy.
3. `<in-proxy>`, optional, should be defined as `PROXY` if HAProxy should expect requests using the [PROXY](http://www.haproxy.org/download/1.8/doc/proxy-protocol.txt) protocol. Leave empty to not use PROXY protocol. This is usually used only if there is another load balancer in front of HAProxy which supports the PROXY protocol. PROXY protocol v1 and v2 are supported.
4. `<out-proxy>`, optional, should be defined as `PROXY` or `PROXY-V2` if the upstream service expect connections using the PROXY protocol v2. Use `PROXY-V1` instead if the upstream service only support v1 protocol. Leave empty to connect without using the PROXY protocol.
5. `<namespace/secret-name>`, optional, used to configure SSL/TLS over the TCP connection. Secret should have `tls.crt` and `tls.key` pair used on TLS handshake. Leave empty to not use ssl-offload.

Optional fields should be skipped using two consecutive colons.

In the example below:

```
...
data:
  "5432": "default/pgsql:5432"
  "8000": "system-prod/http:8000::PROXY-V1"
  "9900": "system-prod/admin:9900:PROXY::system-prod/tcp-9900"
  "9990": "system-prod/admin:9999::PROXY-V2"
  "9999": "system-prod/admin:9999:PROXY:PROXY"
```

HAProxy will listen 5 new ports:

* `5432` will proxy to a `pgsql` service on `default` namespace.
* `8000` will proxy to `http` service, port `8000`, on the `system-prod` namespace. The upstream service will expect connections using the PROXY protocol but it only supports v1.
* `9900` will proxy to `admin` service, port `9900`, on the `system-prod` namespace. Clients should connect using the PROXY protocol v1 or v2. Upcoming connections should be encrypted, HAProxy will ssl-offload data using crt/key provided by `system-prod/tcp-9900` secret.
* `9990` and `9999` will proxy to the same `admin` service and `9999` port and the upstream service will expect connections using the PROXY protocol v2. The HAProxy frontend, however, will only expect PROXY protocol v1 or v2 on it's port `9999`.

### verify-hostname

Ingress resources has `spec/tls[]/secretName` attribute to override the default X509 certificate.
As a default behavior the certificates are validated against the hostname in order to match the
SAN extension or CN (CN only up to `v0.4`). Invalid certificates, ie certificates which doesn't
match the hostname are discarded and a warning is logged into the ingress controller logging.

Use `--verify-hostname=false` argument to bypass this validation. If used, HAProxy will provide
the certificate declared in the `secretName` ignoring if the certificate is or is not valid.

### watch-namespace

By default the proxy will be configured using all namespaces from the Kubernetes cluster. Use
`--watch-namespace` with the name of a namespace to watch and build the configuration of a
single namespace.<|MERGE_RESOLUTION|>--- conflicted
+++ resolved
@@ -52,8 +52,8 @@
 |`/etc/haproxy/template`|`haproxy.tmpl`|[haproxy.tmpl](/rootfs/etc/haproxy/template/haproxy.tmpl)|
 |`/etc/haproxy/modsecurity`|`spoe-modsecurity.tmpl`|[spoe-modsecurity.tmpl](/rootfs/etc/haproxy/modsecurity/spoe-modsecurity.tmpl)|
 
-All templates support [Sprig](http://masterminds.github.io/sprig/) template library. 
-This library provides a group of commonly used template functions to work with dictionaries, 
+All templates support [Sprig](http://masterminds.github.io/sprig/) template library.
+This library provides a group of commonly used template functions to work with dictionaries,
 lists, math etc.
 
 ## Annotations
@@ -163,13 +163,8 @@
 
 * `ingress.kubernetes.io/auth-tls-cert-header`: if true HAProxy will add `X-SSL-Client-Cert` http header with a base64 encoding of the X509 certificate provided by the client. Default is to not provide the client certificate.
 * `ingress.kubernetes.io/auth-tls-error-page`: optional URL of the page to redirect the user if he doesn't provide a certificate or the certificate is invalid.
-<<<<<<< HEAD
-* `ingress.kubernetes.io/auth-tls-secret`: mandatory secret name with `ca.crt` key providing all certificate authority bundles used to validate client certificates.
+* `ingress.kubernetes.io/auth-tls-secret`: mandatory secret name with `ca.crt` key providing all certificate authority bundles used to validate client certificates, an optional `ca.crl` key can also provide a CRL in PEM format for the server to verify against.
 * `ingress.kubernetes.io/auth-tls-verify-client`: optional configuration of Client Verification behavior. Supported values are `off`, `on`, `optional` and `optional_no_ca`. The default value is `on` if a valid secret is provided, `off` otherwise.
-=======
-* `ingress.kubernetes.io/auth-tls-secret`: mandatory secret name with `ca.crt` key providing all certificate authority bundles used to validate client certificates, an optional `ca.crl` key can also provide a CRL in PEM format for the server to verify against.
-* `ingress.kubernetes.io/auth-tls-verify-client`: optional configuration of Client Verification behaviour. Supported values are `on`, `optional` and `optional_no_ca`
->>>>>>> ad56d0e6
 
 See also client cert [example](/examples/auth/client-certs).
 
